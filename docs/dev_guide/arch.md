# Architecture of DMFF

![arch](../assets/arch.png)

The overall framework of DMFF can be divided into two parts: parser & typing and calculators. We usually refer to the former as the *frontend* and the latter as the *backend* for ease of description.

DMFF introduces different forms of force fields in a modular way. For any form of force field, it is divided into frontend modules and backend modules. The frontend module is responsible for input file parsing, molecular topology construction, atomic typification, and unfolding from the forcefield parameter layer to the atomic parameter layer; The backend module is the calculation core, which calculates the energy & force of the system at a time by particle positions and system properties.

In the design of the front-end module, DMFF reuses the frontend parser module from OpenMM and realizes the functions of topology analysis. All frontend modules are stored in `api.py` and called by the Hamiltonian class.

The backend module is usually an automatically differentiable computing module built with Jax. 

The structure of frontend and backend modules will be introduced in detail in the following documents.

## How Frontend Works

Frontend modules are stored in `api.py`. `Hamiltonian` class is the top-level class exposed to users by DMFF. `Hamiltonian` class reads the path of the XML file, parses the XML file, and calls different frontend modules according to the XML tags. The frontend module has the same form as OpenMM's generator [forcefield.py](https://github.com/openmm/openmm/blob/master/wrappers/python/openmm/app/forcefield.py). The `Generator` class takes the XML tag in and parse the parameters, initialize the backend calculator and provide the interface of energy calculation method.

When users use the DMFF, the only thing need to do is initilize the the `Hamiltonian` class. In this process, `Hmiltonian` will automatically parse and initialize the corresponding potential function according to the tags in XML. The call logic is shown in the following chart. The box represents the command executed in Python script, and the rounded box represents the internal operation logic of OpenMM when executing the command.

![openmm_workflow](../assets/opemm_workflow.svg)

### Hamiltonian Class

Hamiltonian class is the top-level frontend module, which inherits from the [forcefield class](https://github.com/openmm/openmm/blob/master/wrappers/python/openmm/app/forcefield.py) of OpenMM. It is responsible for parsing XML force field files and generating potential functions to calculate system energy for given topology information. First, the usage of Hamiltonian class is given:


```python
H = Hamiltonian('forcefield.xml')
app.Topology.loadBondDefinitions("residues.xml")
pdb = app.PDBFile("waterbox_31ang.pdb")
rc = 4.0
# generator stores all force field parameters
generator = H.getGenerators()
disp_generator = generator[0]
pme_generator = generator[1]

pme_generator.lpol = True # debug
pme_generator.ref_dip = 'dipole_1024'
potentials = H.createPotential(pdb.topology, nonbondedCutoff=rc*unit.angstrom)
# pot_fn is the actual energy calculator
pot_disp = potentials[0]
pot_pme = potentials[1]
```

`Hamiltonian` class performs the following operations during instantiation:

* read Residue tag in XML, generate Residue template;
* read AtomTypes tag, store AtomType of each atom;
* for each Force tag, call corresponding `parseElement` method in `app.forcefield.parser` to parse itself, and register `generator`.

`app.forcefield.parser` is a `dict`, the keys are Force tag names, and the values are `parseElement` method of `generator`. The Hamiltonian parse XML file will use the tag name to look up the corresponding `parseElement` method—the `generator` instance stores raw data from the XML file. You can use generators by `getGenerators()` in Hamiltonian. 

### Generator Class

<<<<<<< HEAD
=======
### Generator Class

>>>>>>> d60278b2

The generator class in charge of input file analysis, molecular topology construction, atomic classification, and expansion from force field parameter layer to atomic parameter layer. It is a middle layer link `Hamiltonian` and backend. See the following documents for the specific design logic:

![generator](../assets/generator.svg)

The custom generator must define those methods:


* @staticmethod parseElement(element, hamiltonian): OpenMM use `element.etree` parse tag in XML file, and `element` is `Element` object. For instance, if there were a section in XML file that defines bond potential:

```xml
  <HarmonicJaxBondForce>
    <Bond type1="ow" type2="hw" length="0.0957" k="462750.4"/>
    <Bond type1="hw" type2="hw" length="0.1513" k="462750.4"/>
  </HarmonicJaxBondForce>
```

will activate `HarmonicBondJaxGenerator.parseElement` method which is the value of key `app.forcefield.parsers["HarmonicBondForce"]`. You can use `element.findall("Bond")` to get a iterator of the `Element` object of <Bond> tage. For `Element` object, you can use `.attrib` to get {'type1': 'ow} properties in `dict` format.

What `parseElement` does is parse the `Element` object and initialize the generator itself. The parameters in generators can be classified into two categories. Those differentiable should store in a `dict` named `dict`, and non-differentiable static parameters can simply be set as the generator's attribute. Jax support `pytree` nested container, and `params` can be directly grad.

  
* `createForce(self, system, data, nonbondedMethod, *args)` pre-process XML parameters, initialize calculator. `System` and `data` are given by OpenMM's forcefield class, which store topology/atomType information (For now you need to use debug tool to access). To avoid break the differentiate chain, from XML raw data to per-atom properties, we should use `data` to construct per-atom info directly. Here is an example:

```python
map_atomtype = np.zeros(n_atoms, dtype=int)

for i in range(n_atoms):
    atype = data.atomType[data.atoms[i]]
    map_atomtype[i] = np.where(self.types == atype)[0][0]
```

Finally, we need to bind the calculator's compute function to `self._jaxPotential`


```python
            
def potential_fn(positions, box, pairs, params):
    return bforce.get_energy(
        positions, box, pairs, params["k"], params["length"]
    )

self._jaxPotential = potential_fn
```

All parameters accepted by `potential_fn` should be differentiable. Non differentiable parameters are passed into it by closure (see code convention section). Meanwhile, if the generator need to initialize multiple calculators (e.g. `NonBondedJaxGenerator` will call `LJ` and `PME` two kinds of calculators), `potential_fn` will return the summation of two potential energy. 

Here is a pseudo-code of the frontend module, demonstrating basic API and method

```python
from openmm import app

class SimpleJAXGenerator:
    
    def __init__(self, hamiltonian):
        self.ff = hamiltonian
        self.params = None
        self._jaxPotential = None
        init_other_attributes_if_needed
        
    @staticmethod
    def parseElement(element, hamiltonian):
        parse_xml_element
        generator = SimpleGenerator(hamiltonian, args_from_xml)
        hamiltonian.registerGenerator(generator)
        
    def createForce(self, sys, data, nonbondedMethod, nonbondedCutoff, args):
        generate_constraints_if_needed
        # Create JAX energy function from system information
        create_jax_potential
        self._jaxPotential = jaxPotential
        
    def getJaxPotential(self, data, **args):
        return self._jaxPotential
        
    def renderXML(self):
        render_xml_forcefield_from_params
        
        
app.parsers["SimpleJAXForce"] = SimpleJAXGenerator.parseElement

class Hamiltonian(app.ForceField):

    def __init__(self, **args):
        super(app.ForceField, self).__init__(self, **args)
        self._potentials = []
        
    def createPotential(self, topology, **args):
        system = self.createSystem(topology, **args)
        load_constraints_from_system_if_needed
        # create potentials
        for generator in self._generators:
            potentialImpl = generator.getJaxPotential(data)
            self._potentials.append(potentialImpl)
        return [p for p in self._potentials]
```

And here is a HarmonicBond potential implement:

```python
class HarmonicBondJaxGenerator:
    def __init__(self, hamiltonian):
        self.ff = hamiltonian
        self.params = {"k": [], "length": []}
        self._jaxPotential = None
        self.types = []

    def registerBondType(self, bond):

        types = self.ff._findAtomTypes(bond, 2)
        # self.ff._findAtomTypes is a function implemented in OpenMM to patch 
        # atom types. The first argument is xml element. The second argument is 
        # the number of types needed to be patched. 
        # The return of this function is:
        # [[atype1, atype2, ...], [atype3, atype4, ...], ...]
        # When patching by atom types, the function would return a list with 
        # patched atom types. When patching by atom classes, the function would 
        # return a list with all the atom types patched to the class.
        
        self.types.append(types)
        self.params["k"].append(float(bond["k"]))
        self.params["length"].append(float(bond["length"]))  # length := r0

    @staticmethod
    def parseElement(element, hamiltonian):
        # Work with xml tree. Element is the node of forcefield.
        # Use element.findall and element.attrib to get the 
        # children nodes and attributes in the node.
            
        generator = HarmonicBondJaxGenerator(hamiltonian)
        hamiltonian.registerGenerator(generator)
        for bondtype in element.findall("Bond"):
            generator.registerBondType(bondtype.attrib)

    def createForce(self, system, data, nonbondedMethod, nonbondedCutoff, args):
        # jax it!
        for k in self.params.keys():
            self.params[k] = jnp.array(self.params[k])
        self.types = np.array(self.types)

        n_bonds = len(data.bonds)
        # data is the data structure built by OpenMM, saving topology information of the system.
        # The object maintains all the bonds, angles, dihedrals and impropers.
        # And it also maintains the atomtype of each particle.
        # Use data.atoms, data.bonds, data.angles, data.dihedrals, data.impropers 
        # to get the atom types.
        map_atom1 = np.zeros(n_bonds, dtype=int)
        map_atom2 = np.zeros(n_bonds, dtype=int)
        map_param = np.zeros(n_bonds, dtype=int)
        for i in range(n_bonds):
            idx1 = data.bonds[i].atom1
            idx2 = data.bonds[i].atom2
            type1 = data.atomType[data.atoms[idx1]]
            type2 = data.atomType[data.atoms[idx2]]
            ifFound = False
            for ii in range(len(self.types)):
                if (type1 in self.types[ii][0] and type2 in self.types[ii][1]) or (
                    type1 in self.types[ii][1] and type2 in self.types[ii][0]
                ):
                    map_atom1[i] = idx1
                    map_atom2[i] = idx2
                    map_param[i] = ii
                    ifFound = True
                    break
            if not ifFound:
                raise BaseException("No parameter for bond %i - %i" % (idx1, idx2))
        
        # HarmonicBondJaxForce is the backend class to build potential function
        bforce = HarmonicBondJaxForce(map_atom1, map_atom2, map_param)

        # potential_fn is the function to call potential, in which the dict self.params
        # is fed to harmonic bond potential function
            
        def potential_fn(positions, box, pairs, params):
            return bforce.get_energy(
                positions, box, pairs, params["k"], params["length"]
            )

        self._jaxPotential = potential_fn
        # self._top_data = data

    def getJaxPotential(self):
        return self._jaxPotential

# register all parsers
app.forcefield.parsers["HarmonicBondForce"] = HarmonicBondJaxGenerator.parseElement
```

## How Backend Works

### Force Class

Force class is the module to build potential function. It does not require OpenMM and can 
be very flexible. For instance, the Force class of harmonic bond potential is shown below 
as an example of jax potential function.

```python
def distance(p1v, p2v):
    return jnp.sqrt(jnp.sum(jnp.power(p1v - p2v, 2), axis=1))
    

class HarmonicBondJaxForce:
    def __init__(self, p1idx, p2idx, prmidx):
        self.p1idx = p1idx
        self.p2idx = p2idx
        self.prmidx = prmidx
        self.refresh_calculators()

    def generate_get_energy(self):
        def get_energy(positions, box, pairs, k, length):
            p1 = positions[self.p1idx]
            p2 = positions[self.p2idx]
            kprm = k[self.prmidx]
            b0prm = length[self.prmidx]
            dist = distance(p1, p2)
            return jnp.sum(0.5 * kprm * jnp.power(dist - b0prm, 2))

        return get_energy

    def update_env(self, attr, val):
        """
        Update the environment of the calculator
        """
        setattr(self, attr, val)
        self.refresh_calculators()

    def refresh_calculators(self):
        """
        refresh the energy and force calculators according to the current environment
        """
        self.get_energy = self.generate_get_energy()
        self.get_forces = value_and_grad(self.get_energy)
```<|MERGE_RESOLUTION|>--- conflicted
+++ resolved
@@ -53,11 +53,7 @@
 
 ### Generator Class
 
-<<<<<<< HEAD
-=======
-### Generator Class
-
->>>>>>> d60278b2
+
 
 The generator class in charge of input file analysis, molecular topology construction, atomic classification, and expansion from force field parameter layer to atomic parameter layer. It is a middle layer link `Hamiltonian` and backend. See the following documents for the specific design logic:
 
