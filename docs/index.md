# Welcome to DMFF

This project aims to establish a general extensible framework to support the development of organic molecular force field and the fitting of parameters in the force field. The main target of the project include: biological macromolecules (peptides, proteins, nucleic acids, etc.), organic macromolecules, organic small molecules (including organic electrolyte, small molecule drugs), etc.

There are many factors involved in organic molecular interactions, and the behavior of organic molecular systems (such as protein folding, polymer structure, etc.) often depends on the joint influence of various interactions. The existing general organic molecular force fields (such as OPLS and amber) are mainly empirical fitting, and their portability and prediction ability are insufficient. When extended to new molecules, the parameter fitting process is cumbersome and strongly depends on error cancellation under manual intervention.

<<<<<<< HEAD
In order to accurately describe organic molecular systems, we need to accurately model various interactions within and between molecules (including long-range and short-range). Therefore, it is necessary to realize a closer combination of traditional force field and AI method, and apply AI tools to short-range potential energy surface fitting, traditional force field parameter optimization and so on. We will use the automatic differential programming framework to develop the tool chain from force field calculation to molecular mechanics simulation, so as to realize the complex functions such as traditional force field / machine learning hybrid model and parameter optimization based on molecular mechanics trajectory. Based on this project, a new generation of general organic force field database is developing, and a more automatic force field development process is established.
=======
In order to accurately describe organic molecular systems, we need to accurately model various interactions within and between molecules (including long-range and short-range). Therefore, it is necessary to realize a closer combination of traditional force field and AI method, and apply AI tools to short-range potential energy surface fitting, traditional force field parameter optimization and so on. We will use the automatic differential programming framework to develop the tool chain from force field calculation to molecular mechanics simulation, so as to realize the complex functions such as traditional force field / machine learning hybrid model and parameter optimization based on molecular mechanics trajectory. Based on this project, a new generation of general organic force field database is developing, and a more automatic force field development process is established.

## Resources

[Reference Documentation](): Examples, tutorials, topic guides, and package Python APIs.
[Installation Guide](): Instructions for installing and compiling freud.

[GitHub repository](): Download the freud source code.

[Issue tracker](): Report issues or request features.

## Citation

TODO:

## Installation

### Prerequsite

DMFF depends on several packages:

* [jax]()
* [jax-md]()
* [OpenMM]()

### step-by-step

1. Install [jax](https://github.com/google/jax) (pick the correct cuda version, see more details on their installation guide):

   ```
   pip install jax[cuda11_cudnn82] -f https://storage.googleapis.com/jax-releases/jax_releases.html
   ```

2. Install [jax-md](https://github.com/google/jax-md) :

   ```
   pip install jax-md --upgrade
   ```

   ADMP currently relies on the space and partition modules to provide neighbor list

3. Install [OpenMM](https://openmm.org/)

    ```
    conda install -c conda-forge openmm cudatoolkit=10.0
    ```

## Example

We provide a MPID 1024 water box example. In water_1024 and water_pol_1024, we show both the nonpolarizable and the polarizable cases.

```bash
cd ./examples/water_1024
./run_admp.py

cd ./examples/water_pol_1024
./run_admp.py
```

if `DO_JIT = True`, then the first run would be a bit slow, since it tries to do the jit compilation. Further executions of `get_forces` or `get_energy` should be much faster.

## Support and Contribution

Please visit our repository on [GitHub](https://github.com/deepmodeling/DMFF) for the library source code. Any issues or bugs may be reported at our issue tracker. All contributions to DMFF are welcomed via pull requests!
>>>>>>> d3a1d560
<|MERGE_RESOLUTION|>--- conflicted
+++ resolved
@@ -4,9 +4,6 @@
 
 There are many factors involved in organic molecular interactions, and the behavior of organic molecular systems (such as protein folding, polymer structure, etc.) often depends on the joint influence of various interactions. The existing general organic molecular force fields (such as OPLS and amber) are mainly empirical fitting, and their portability and prediction ability are insufficient. When extended to new molecules, the parameter fitting process is cumbersome and strongly depends on error cancellation under manual intervention.
 
-<<<<<<< HEAD
-In order to accurately describe organic molecular systems, we need to accurately model various interactions within and between molecules (including long-range and short-range). Therefore, it is necessary to realize a closer combination of traditional force field and AI method, and apply AI tools to short-range potential energy surface fitting, traditional force field parameter optimization and so on. We will use the automatic differential programming framework to develop the tool chain from force field calculation to molecular mechanics simulation, so as to realize the complex functions such as traditional force field / machine learning hybrid model and parameter optimization based on molecular mechanics trajectory. Based on this project, a new generation of general organic force field database is developing, and a more automatic force field development process is established.
-=======
 In order to accurately describe organic molecular systems, we need to accurately model various interactions within and between molecules (including long-range and short-range). Therefore, it is necessary to realize a closer combination of traditional force field and AI method, and apply AI tools to short-range potential energy surface fitting, traditional force field parameter optimization and so on. We will use the automatic differential programming framework to develop the tool chain from force field calculation to molecular mechanics simulation, so as to realize the complex functions such as traditional force field / machine learning hybrid model and parameter optimization based on molecular mechanics trajectory. Based on this project, a new generation of general organic force field database is developing, and a more automatic force field development process is established.
 
 ## Resources
@@ -70,5 +67,4 @@
 
 ## Support and Contribution
 
-Please visit our repository on [GitHub](https://github.com/deepmodeling/DMFF) for the library source code. Any issues or bugs may be reported at our issue tracker. All contributions to DMFF are welcomed via pull requests!
->>>>>>> d3a1d560
+Please visit our repository on [GitHub](https://github.com/deepmodeling/DMFF) for the library source code. Any issues or bugs may be reported at our issue tracker. All contributions to DMFF are welcomed via pull requests!