--- conflicted
+++ resolved
@@ -1,8 +1,3 @@
-<<<<<<< HEAD
-# jax profile
-tensorboard
-=======
->>>>>>> feeb13c2
 
 # temporary
 err
@@ -780,11 +775,7 @@
 
 ### VisualStudio Patch ###
 # Additional files built by Visual Studio
-<<<<<<< HEAD
 .vscode/**
-=======
-.vscode/**
 
 # acpype cache
-*.acpype/
->>>>>>> feeb13c2
+*.acpype/