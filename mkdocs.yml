--- conflicted
+++ resolved
@@ -1,42 +1,29 @@
 site_name: DMFF
 nav:
-  - Home: 
-    - Introduction: index.md
+nav:
+  - Home: index.md
   - User Guide:
     - 1. Introduction: user_guide/introduction.md
     - 2. Installation: user_guide/installation.md
-<<<<<<< HEAD
-    - 3. Basic usage: user_guide/usage.md
-    - 4. XML format force field: user_guide/xml_spec.md
-    - 5. Theory: user_guide/theory.md  
-
-  - Developer Guide:
-    - 1. Introduction: dev_guide/introduction.md
-    - 2. Software architecture: dev_guide/arch.md
-    - 3. Coding conventions: dev_guide/convention.md
-    - 4. Document Writing: dev_guide/write_docs.md
-
-  - Modules:
-    - ADMP: 
-      - Introduction: admp/readme.md
-      - Frontends: admp/frontend.md
-  - About: about.md
-=======
-    - 3. Theory: user_guide/theory.md
-    - 4. Get Started: user_guide/tutorial.md
-    - 5. HOW TO - xml file: user_guide/xml_spec.md
+    - 3. Compute energy and force: user_guide/compute.md
+    - 4. Auto-diff: user_guide/auto_diff.md
+    - 5. Theory: user_guide/theory.md
+    - 6. couple with MD: user_guide/couple.md
+    - 7. Introduction to force field xml file: user_guide/xml_spec.md
     
   - Developer Guide:
     - 1. Introduction: dev_guide/introduction.md
     - 2. Architecture: dev_guide/arch.md
     - 3. Convention: dev_guide/convention.md
-    - 4. Write Docs: dev_guide/write_docs.md
+  - Modules:
+    - ADMP: 
+      - Introduction: admp/readme.md
+      - Frontends: admp/frontend.md
 
-  - Modules: refs/
+  - References: refs/
 
   - About: 
     - Maintainer: about.md
->>>>>>> f4fec8f0
 
 theme: readthedocs
 
