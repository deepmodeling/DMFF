--- conflicted
+++ resolved
@@ -35,14 +35,8 @@
         self.map_nbfix = map_nbfix
         self.map_exclusion = map_exclusion
         self.scale_exclusion = scale_exclusion
-<<<<<<< HEAD
-        self.ifPBC = ifPBC
-        
-        self.covalent_map = covalent_map
-=======
         self.ifPBC = isPBC
         self.ifNoCut = isNoCut
->>>>>>> 075b6158
 
     def generate_get_energy(self):
         def get_LJ_energy(dr_vec, sig, eps, box):
@@ -322,5 +316,5 @@
     mScales = np.array([1., 1., 1.])
     Q = np.array([0.1, 0.1])
     pme = CoulombForce(box, rc, ethresh)
-
-    E = pme.get_energy(positions, box, pairs, Q, mScales)+    get_energy = pme.generate_get_energy()
+    E = get_energy(positions, box, pairs, Q, mScales)