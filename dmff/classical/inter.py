--- conflicted
+++ resolved
@@ -1,18 +1,3 @@
-<<<<<<< HEAD
-from dmff.admp.pairwise import distribute_scalar
-import jax.numpy as jnp
-from dmff.admp.pme import energy_pme, setup_ewald_parameters
-from dmff.admp.recip import generate_pme_recip
-from dmff.admp.spatial import v_pbc_shift
-import numpy as np
-import jax.numpy as jnp
-from jax import grad
-from dmff.admp.recip import generate_pme_recip, Ck_1
-from dmff.admp.pme import DIELECTRIC 
-
-ONE_4PI_EPS0 = DIELECTRIC * 0.1
-
-=======
 from typing import Iterable, Tuple
 
 import jax.numpy as jnp
@@ -27,7 +12,6 @@
 
 
 ONE_4PI_EPS0 = DIELECTRIC * 0.1
->>>>>>> feeb13c2
 
 
 class LennardJonesForce:
@@ -38,25 +22,15 @@
         map_prm,
         map_nbfix,
         colvmap,
-<<<<<<< HEAD
-        isSwitch=False,
-        isPBC=True,
-        isNoCut=False,
-=======
         isSwitch: bool = False,
         isPBC: bool = True,
         isNoCut: bool = False
->>>>>>> feeb13c2
     ) -> None:
         self.isSwitch = isSwitch
         self.r_switch = r_switch
         self.r_cut = r_cut
 
-<<<<<<< HEAD
-        self.map_prm = map_prm
-=======
         self.map_prm = jnp.array(map_prm)
->>>>>>> feeb13c2
         self.map_nbfix = map_nbfix
         self.ifPBC = isPBC
         self.ifNoCut = isNoCut
@@ -68,16 +42,10 @@
                 dr_vec = v_pbc_shift(dr_vec, box, jnp.linalg.inv(box))
             dr_norm = jnp.linalg.norm(dr_vec, axis=1)
             if not self.ifNoCut:
-<<<<<<< HEAD
-                sig = sig[dr_norm <= self.r_cut]
-                eps = eps[dr_norm <= self.r_cut]
-                dr_norm = dr_norm[dr_norm <= self.r_cut]
-=======
                 msk = dr_norm <= self.r_cut
                 sig = sig[msk]
                 eps = eps[msk]
                 dr_norm = dr_norm[msk]
->>>>>>> feeb13c2
 
             dr_inv = 1.0 / dr_norm
             sig_dr = sig * dr_inv
@@ -86,16 +54,6 @@
             E = 4.0 * eps * (sig_dr12 - sig_dr6)
 
             if self.isSwitch:
-<<<<<<< HEAD
-
-                x = (dr_norm - self.r_switch) / (self.r_cut - self.r_switch)
-                S = 1 - 6. * x ** 5 + 15. * x ** 4 - 10. * x ** 3
-                jnp.where(dr_norm > self.r_switch, E, E * S)
-
-            return E
-
-        def get_energy(positions, box, pairs, epsilon, sigma, epsfix, sigfix, mscales):
-=======
                 x = (dr_norm - self.r_switch) / (self.r_cut - self.r_switch)
                 S = 1 - 6. * x ** 5 + 15. * x ** 4 - 10. * x ** 3
                 jnp.where(dr_norm > self.r_switch, E, E * S)
@@ -107,7 +65,6 @@
             pairs = regularize_pairs(pairs)
             mask = pair_buffer_scales(pairs)
             map_prm = self.map_prm
->>>>>>> feeb13c2
 
             eps_m1 = jnp.repeat(epsilon.reshape((-1, 1)), epsilon.shape[0], axis=1)
             eps_m2 = eps_m1.T
@@ -123,18 +80,10 @@
 
             colv_pair = self.colvmap[pairs[:,0],pairs[:,1]]
             mscale_pair = mscales[colv_pair-1] # in mscale vector, the 0th item is 1-2 scale, the 1st item is 1-3 scale, etc...
-<<<<<<< HEAD
-            
-
-            dr_vec = positions[pairs[:, 0]] - positions[pairs[:, 1]]
-            prm_pair0 = self.map_prm[pairs[:, 0]]
-            prm_pair1 = self.map_prm[pairs[:, 1]]
-=======
 
             dr_vec = positions[pairs[:, 0]] - positions[pairs[:, 1]]
             prm_pair0 = map_prm[pairs[:, 0]]
             prm_pair1 = map_prm[pairs[:, 1]]
->>>>>>> feeb13c2
             eps = eps_mat[prm_pair0, prm_pair1]
             sig = sig_mat[prm_pair0, prm_pair1]
 
@@ -142,17 +91,11 @@
 
             E_inter = get_LJ_energy(dr_vec, sig, eps_scale, box)
 
-<<<<<<< HEAD
-            return jnp.sum(E_inter)
-=======
             return jnp.sum(E_inter * mask)
->>>>>>> feeb13c2
 
         return get_energy
 
 
-<<<<<<< HEAD
-=======
 class LennardJonesLongRangeForce:
     def __init__(
         self,
@@ -192,7 +135,6 @@
         return get_energy
     
 
->>>>>>> feeb13c2
 class CoulNoCutoffForce:
     # E=\frac{{q}_{1}{q}_{2}}{4\pi\epsilon_0\epsilon_1 r}
 
@@ -212,24 +154,16 @@
             return E
 
         def get_energy(positions, box, pairs, charges, mscales):
-<<<<<<< HEAD
-=======
             
             pairs = regularize_pairs(pairs)
             mask = pair_buffer_scales(pairs)
             map_prm = jnp.array(self.map_prm)
->>>>>>> feeb13c2
 
             colv_pair = self.colvmap[pairs[:,0],pairs[:,1]]
             mscale_pair = mscales[colv_pair-1]
 
-<<<<<<< HEAD
-            chrg_map0 = self.map_prm[pairs[:, 0]]
-            chrg_map1 = self.map_prm[pairs[:, 1]]
-=======
             chrg_map0 = map_prm[pairs[:, 0]]
             chrg_map1 = map_prm[pairs[:, 1]]
->>>>>>> feeb13c2
             charge0 = charges[chrg_map0]
             charge1 = charges[chrg_map1]
             chrgprod = charge0 * charge1
@@ -238,11 +172,7 @@
 
             E_inter = get_coul_energy(dr_vec, chrgprod_scale, box)
 
-<<<<<<< HEAD
-            return jnp.sum(E_inter) 
-=======
             return jnp.sum(E_inter * mask) 
->>>>>>> feeb13c2
 
         return get_energy
 
@@ -287,12 +217,9 @@
             return E
 
         def get_energy(positions, box, pairs, charges, mscales):
-<<<<<<< HEAD
-=======
             
             pairs = regularize_pairs(pairs)
             mask = pair_buffer_scales(pairs)
->>>>>>> feeb13c2
 
             colv_pair = self.colvmap[pairs[:,0],pairs[:,1]]
             mscale_pair = mscales[colv_pair-1]
@@ -307,44 +234,12 @@
 
             E_inter = get_rf_energy(dr_vec, chrgprod_scale, box)
 
-<<<<<<< HEAD
-            return jnp.sum(E_inter)
-=======
             return jnp.sum(E_inter * mask)
->>>>>>> feeb13c2
 
         return get_energy
 
 
 class CoulombPMEForce:
-<<<<<<< HEAD
-    def __init__(self, box, rc, ethresh, covalent_map):
-
-        self.kappa, self.K1, self.K2, self.K3 = setup_ewald_parameters(rc, ethresh, box)
-
-        self.covalent_map = covalent_map
-        self.pme_order = 6
-        self.refresh_calculator()
-
-    def generate_get_energy(self):
-        def get_energy(positions, box, pairs, Q, mScales):
-
-            return energy_pme(
-                positions,
-                box,
-                pairs,
-                Q,
-                None,
-                None,
-                None,
-                mScales,
-                None,
-                None,
-                self.covalent_map,
-                None,
-                self.pme_recip,
-                self.kappa,
-=======
 
     def __init__(
         self,
@@ -397,94 +292,11 @@
                 None,
                 pme_recip_fn,
                 self.kappa / 10,
->>>>>>> feeb13c2
                 self.K1,
                 self.K2,
                 self.K3,
                 self.lmax,
                 False,
             )
-<<<<<<< HEAD
-
-        return get_energy
-
-    def refresh_calculator(self):
-
-        self.construct_local_frames = None
-        lmax = 0
-        self.pme_recip = generate_pme_recip(
-            Ck_1, self.kappa, False, self.pme_order, self.K1, self.K2, self.K3, lmax
-        )
-
-        self.get_energy = self.generate_get_energy()
-
-        return
-
-
-if __name__ == "__main__":
-
-    # atoms: 0, 1, 2, 3
-    # exclusion: 0 - 1, 2 - 3
-    # nbfix: 0 - 3 (3., 0.3)
-    positions = jnp.array([[0, 0, 0], [1, 0, 0], [0, 1, 0], [1, 0, 1]], dtype=float)
-    p_ref = np.array([[0, 0, 0], [1, 0, 0], [0, 1, 0], [1, 0, 1]], dtype=float)
-
-    box = jnp.array([[10, 0, 0], [0, 10, 0], [0, 0, 10]])
-
-    pairs = np.array([[0, 1], [0, 2], [1, 2], [1, 3], [2, 3]])
-    covalent_map = np.array(
-        [[0, 1, 1, 0], [1, 0, 1, 1], [1, 1, 0, 1], [0, 1, 1, 0]]
-    )  # NOTE:not sure
-    pairs_ref = np.array([[0, 2], [0, 3], [1, 2], [1, 3]])
-
-    epsilon = jnp.array([1.0, 2.0])
-    sigma = jnp.array([0.5, 0.6])
-
-    map_prm = np.array([0, 0, 1, 1])
-    map_nbfix = np.array([[0, 3]])
-    epsfix = jnp.array([3.0])
-    sigfix = jnp.array([0.8])
-    map_exclusion = np.array([[0, 1], [2, 3]])
-    scale_exclusion = jnp.array([1.0, 1.0])
-    map_14 = np.array([[]])
-
-    lj = LennardJonesForce(0, 3, map_prm, map_nbfix, map_exclusion, scale_exclusion)
-    get_energy = lj.generate_get_energy()
-
-    E = get_energy(positions, box, pairs, epsilon, sigma, epsfix, sigfix)
-
-    # Eref
-    eps0 = epsilon[map_prm[pairs_ref[:, 0]]]
-    eps1 = epsilon[map_prm[pairs_ref[:, 1]]]
-    sig0 = sigma[map_prm[pairs_ref[:, 0]]]
-    sig1 = sigma[map_prm[pairs_ref[:, 1]]]
-
-    eps = np.sqrt(eps0 * eps1)
-    sig = (sig0 + sig1) / 2.0
-    p0 = p_ref[pairs_ref[:, 0]]
-    p1 = p_ref[pairs_ref[:, 1]]
-    dr_vec = p1 - p0
-    dr = np.sqrt(np.power(dr_vec, 2).sum(axis=1))
-    sig_dr = sig / dr
-    Eref = 4.0 * eps * (np.power(sig_dr, 12) - np.power(sig_dr, 6))
-    Eref = Eref.sum()
-    dr_fix = p_ref[0] - p_ref[3]
-    dr_fix = np.sqrt((dr_fix * dr_fix).sum())
-    Eref += 4.0 * 3.0 * ((0.3 / dr_fix) ** 12 - (0.3 / dr_fix) ** 6)
-
-    print(E, "vs", Eref)
-    F = grad(get_energy)(positions, box, pairs, epsilon, sigma, epsfix, sigfix)
-    print(F)
-
-    # test PME
-    rc = 4
-    ethresh = 1e-4
-    mScales = np.array([1.0, 1.0, 1.0])
-    Q = np.array([0.1, 0.1])
-    pme = CoulombPMEForce(box, rc, ethresh)
-    get_energy = pme.generate_get_energy()
-    E = get_energy(positions, box, pairs, Q, mScales)
-=======
-
-        return get_energy
->>>>>>> feeb13c2
+
+        return get_energy