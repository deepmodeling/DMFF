import sys

sys.path.append('/home/lijichen/work/DMFF')
from dmff.admp.pairwise import distribute_scalar
import jax.numpy as jnp
from dmff.admp.pme import energy_pme, setup_ewald_parameters
from dmff.admp.recip import generate_pme_recip
from dmff.admp.spatial import v_pbc_shift
import numpy as np
import jax.numpy as jnp
from jax import grad
from dmff.admp.recip import generate_pme_recip, Ck_1


class LennardJonesForce:
    def __init__(self,
                 r_switch,
                 r_cut,
                 map_prm,
                 map_nbfix,
                 map_exclusion,
<<<<<<< HEAD
                 map_14,
                 covalent_map,
                 scale14=0.0,
                 isShift=False,
=======
                 scale_exclusion,
>>>>>>> e8288582
                 isSwitch=False,
                 ifPBC=True) -> None:

        self.isSwitch = isSwitch
        self.r_switch = r_switch
        self.r_cut = r_cut

        self.map_prm = map_prm
        self.map_nbfix = map_nbfix
        self.map_exclusion = map_exclusion
        self.scale_exclusion = scale_exclusion
        self.ifPBC = ifPBC
        
        self.covalent_map = covalent_map

    def generate_get_energy(self):
        def get_LJ_energy(dr_vec, sig, eps, box):
            if self.ifPBC:
                dr_vec = v_pbc_shift(dr_vec, box, jnp.linalg.inv(box))
            dr_norm = jnp.linalg.norm(dr_vec, axis=1)
            dr_norm = dr_norm[dr_norm <= self.r_cut]

            dr_inv = 1.0 / dr_norm
            sig_dr = sig * dr_inv
            sig_dr12 = jnp.power(sig_dr, 12)
            sig_dr6 = jnp.power(sig_dr, 6)
            E = 4 * eps * (sig_dr12 - sig_dr6)

            if self.isSwitch:

                x = (dr_norm - self.r_switch) / (self.r_cut - self.r_switch)
                S = 1 - 6 * x**5 + 15 * x**4 - 10 * x**3
                jnp.where(dr_norm > self.r_switch, E, E * S)

            return E

        covalent_map = self.covalent_map

        def get_energy(positions, box, pairs, epsilon, sigma, epsfix, sigfix, mScales):
            
            nbonds = covalent_map[pairs[:, 0], pairs[:, 1]]
            indices = nbonds - 1
            mscales = distribute_scalar(mScales, indices)
            
            eps_m1 = jnp.repeat(epsilon.reshape((-1, 1)),
                                epsilon.shape[0],
                                axis=1)
            eps_m2 = eps_m1.T
            eps_mat = jnp.sqrt(eps_m1 * eps_m2)
            sig_m1 = jnp.repeat(sigma.reshape((-1, 1)), sigma.shape[0], axis=1)
            sig_m2 = sig_m1.T
            sig_mat = (sig_m1 + sig_m2) * 0.5

            eps_mat = eps_mat.at[self.map_nbfix[:, 0],
                                 self.map_nbfix[:, 1]].set(epsfix)
            eps_mat = eps_mat.at[self.map_nbfix[:, 1],
                                 self.map_nbfix[:, 0]].set(epsfix)
            sig_mat = sig_mat.at[self.map_nbfix[:, 0],
                                 self.map_nbfix[:, 1]].set(sigfix)
            sig_mat = sig_mat.at[self.map_nbfix[:, 1],
                                 self.map_nbfix[:, 0]].set(sigfix)

            dr_vec = positions[pairs[:, 0]] - positions[pairs[:, 1]]
            prm_pair0 = self.map_prm[pairs[:, 0]]
            prm_pair1 = self.map_prm[pairs[:, 1]]
            eps = eps_mat[prm_pair0, prm_pair1]
            sig = sig_mat[prm_pair0, prm_pair1]

            E_inter = get_LJ_energy(dr_vec, sig, eps, box)

            # exclusion
            dr_excl_vec = positions[self.map_exclusion[:, 0]] - positions[
                self.map_exclusion[:, 1]]
            excl_map0 = self.map_prm[self.map_exclusion[:, 0]]
            excl_map1 = self.map_prm[self.map_exclusion[:, 1]]
            eps_excl = eps_mat[excl_map0, excl_map1]
            sig_excl = sig_mat[excl_map0, excl_map1]

            E_excl = get_LJ_energy(dr_excl_vec, sig_excl, eps_excl, box)
            E_excl = self.scale_exclusion * E_excl

            return jnp.sum(E_inter) - jnp.sum(E_excl)

        return get_energy


class CoulombForce:
    def __init__(self, box, rc, ethresh, covalent_map):

        self.kappa, self.K1, self.K2, self.K3 = setup_ewald_parameters(
            rc, ethresh, box)
        
        self.covalent_map = covalent_map
        self.refresh_calculator()

    def generate_get_energy(self):
        def get_energy(positions, box, pairs, Q, mScales):
            
            return energy_pme(positions, box, pairs, Q, None, None, None,
                              mScales, None, None, self.covalent_map, None,
                              self.pme_recip, self.kappa, self.K1, self.K2,
                              self.K3, self.lmax, False)

        return get_energy

    def refresh_calculator(self):

        self.construct_local_frames = None
        lmax = 0
        self.pme_recip = generate_pme_recip(Ck_1, self.kappa, False,
                                            self.pme_order, self.K1, self.K2,
                                            self.K3, lmax)

        self.get_energy = self.genreate_get_energy()

        return


if __name__ == '__main__':

    # atoms: 0, 1, 2, 3
    # exclusion: 0 - 1, 2 - 3
    # nbfix: 0 - 3 (3., 0.3)
    positions = jnp.array([[0, 0, 0], [1, 0, 0], [0, 1, 0], [1, 0, 1]],
                          dtype=float)
    p_ref = np.array([[0, 0, 0], [1, 0, 0], [0, 1, 0], [1, 0, 1]], dtype=float)

    box = jnp.array([[10, 0, 0], [0, 10, 0], [0, 0, 10]])

    pairs = np.array([[0, 1], [0, 2], [1, 2], [1, 3], [2, 3]])
    covalent_map = np.array([[0, 1, 1, 0], [1, 0, 1, 1], [1, 1, 0, 1], [0, 1, 1, 0]]) # NOTE:not sure
    pairs_ref = np.array([[0, 2], [0, 3], [1, 2], [1, 3]])

    epsilon = jnp.array([1., 2.])
    sigma = jnp.array([0.5, 0.6])

    map_prm = np.array([0, 0, 1, 1])
    map_nbfix = np.array([[0, 3]])
    epsfix = jnp.array([3.])
    sigfix = jnp.array([0.8])
    map_exclusion = np.array([[0, 1], [2, 3]])
    scale_exclusion = jnp.array([1.0, 1.0])
    map_14 = np.array([[]])

    lj = LennardJonesForce(0, 3, map_prm, map_nbfix, map_exclusion, scale_exclusion)
    get_energy = lj.generate_get_energy()

    E = get_energy(positions, box, pairs, epsilon, sigma, epsfix, sigfix)

    # Eref
    eps0 = epsilon[map_prm[pairs_ref[:, 0]]]
    eps1 = epsilon[map_prm[pairs_ref[:, 1]]]
    sig0 = sigma[map_prm[pairs_ref[:, 0]]]
    sig1 = sigma[map_prm[pairs_ref[:, 1]]]

    eps = np.sqrt(eps0 * eps1)
    sig = (sig0 + sig1) / 2.
    p0 = p_ref[pairs_ref[:, 0]]
    p1 = p_ref[pairs_ref[:, 1]]
    dr_vec = p1 - p0
    dr = np.sqrt(np.power(dr_vec, 2).sum(axis=1))
    sig_dr = sig / dr
    Eref = 4. * eps * (np.power(sig_dr, 12) - np.power(sig_dr, 6))
    Eref = Eref.sum()
    dr_fix = p_ref[0] - p_ref[3]
    dr_fix = np.sqrt((dr_fix * dr_fix).sum())
    Eref += 4. * 3. * ((0.3 / dr_fix)**12 - (0.3 / dr_fix)**6)

    print(E, "vs", Eref)
    F = grad(get_energy)(positions, box, pairs, epsilon, sigma, epsfix, sigfix)
    print(F)

    # test PME
    rc = 4
    ethresh = 1e-4
    mScales = np.array([1., 1., 1.])
    Q = np.array([0.1, 0.1])
    pme = CoulombForce(box, rc, ethresh)

    E = pme.get_energy(positions, box, pairs, Q, mScales)<|MERGE_RESOLUTION|>--- conflicted
+++ resolved
@@ -19,14 +19,7 @@
                  map_prm,
                  map_nbfix,
                  map_exclusion,
-<<<<<<< HEAD
-                 map_14,
-                 covalent_map,
-                 scale14=0.0,
-                 isShift=False,
-=======
                  scale_exclusion,
->>>>>>> e8288582
                  isSwitch=False,
                  ifPBC=True) -> None:
 
