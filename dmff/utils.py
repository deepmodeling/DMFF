--- conflicted
+++ resolved
@@ -1,12 +1,7 @@
 from jax import jit, vmap, tree_util
 import jax.numpy as jnp
 from dmff.settings import DO_JIT
-<<<<<<< HEAD
-from jax import jit, vmap
-import jax.numpy as jnp
-=======
 
->>>>>>> feeb13c2
 
 def jit_condition(*args, **kwargs):
     def jit_deco(func):
@@ -31,11 +26,6 @@
 @vmap
 def pair_buffer_scales(p):
     return jnp.piecewise(
-<<<<<<< HEAD
-            p[0] - p[1], 
-            (p[0] - p[1] < 0, p[0] - p[1] >= 0), 
-            (lambda x: jnp.array(1), lambda x: jnp.array(0)))
-=======
         p[0] - p[1], 
         (p[0] - p[1] < 0, p[0] - p[1] >= 0), 
         (lambda x: jnp.array(1), lambda x: jnp.array(0))
@@ -53,5 +43,4 @@
             )
     
     for arg in args:
-        tree_util.tree_map(lambda arg: _check(arg), args[0])
->>>>>>> feeb13c2
+        tree_util.tree_map(lambda arg: _check(arg), args[0])