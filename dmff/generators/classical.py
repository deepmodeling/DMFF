--- conflicted
+++ resolved
@@ -1762,11 +1762,6 @@
 _DMFFGenerators["LennardJonesForce"] = LennardJonesGenerator
 
 
-<<<<<<< HEAD
-
-
-=======
->>>>>>> 6969d785
 class Custom1_5BondGenerator:
     """
     A class for generating harmonic bond force field parameters.
@@ -2115,5 +2110,5 @@
         self._jaxPotential = potential_fn
         return potential_fn
 
-
+      
 _DMFFGenerators["CustomGBForce"] = CustomGBGenerator