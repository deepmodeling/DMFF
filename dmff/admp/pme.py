--- conflicted
+++ resolved
@@ -11,19 +11,6 @@
 from dmff.common.constants import DIELECTRIC
 from dmff.utils import jit_condition, regularize_pairs, pair_buffer_scales
 from dmff.admp.settings import POL_CONV, MAX_N_POL
-<<<<<<< HEAD
-from dmff.utils import jit_condition, regularize_pairs, pair_buffer_scales
-from dmff.admp.multipole import C1_c2h, convert_cart2harm
-from dmff.admp.multipole import rot_ind_global2local, rot_global2local, rot_local2global
-from dmff.admp.spatial import v_pbc_shift, generate_construct_local_frames, build_quasi_internal
-from dmff.admp.pairwise import distribute_scalar, distribute_v3, distribute_multipoles
-from functools import partial
-
-DIELECTRIC = 1389.35455846
-DEFAULT_THOLE_WIDTH = 5.0
-
-=======
->>>>>>> feeb13c2
 from dmff.admp.recip import generate_pme_recip, Ck_1
 from dmff.admp.multipole import (
     C1_c2h, 
@@ -46,17 +33,6 @@
 
 DEFAULT_THOLE_WIDTH = 5.0
 
-<<<<<<< HEAD
-# for debugging use only
-#from jax_md import partition, space
-#from admp.parser import *
-
-#from jax.config import config
-#config.update("jax_enable_x64", True)
-
-#Functions that are related to electrostatic pme
-=======
->>>>>>> feeb13c2
 
 class ADMPPmeForce:
     '''
@@ -383,8 +359,6 @@
 
     if lpme:
         ene_recip = pme_recip_fn(positions, box, Q_global_tot)
-<<<<<<< HEAD
-
         ene_self = pme_self(Q_global_tot, kappa, lmax)
 
         if lpol:
@@ -392,15 +366,6 @@
         
         return ene_real + ene_recip + ene_self
 
-=======
-        ene_self = pme_self(Q_global_tot, kappa, lmax)
-
-        if lpol:
-            ene_self += pol_penalty(U_ind, pol)
-        
-        return ene_real + ene_recip + ene_self
-
->>>>>>> feeb13c2
     else:
         if lpol:
             ene_self = pol_penalty(U_ind, pol)
@@ -820,13 +785,6 @@
     Output:
         ene: pme realspace energy
     '''
-<<<<<<< HEAD
-
-    # expand pairwise parameters, from atomic parameters
-    # debug
-    # pairs = pairs[pairs[:, 0] < pairs[:, 1]]
-=======
->>>>>>> feeb13c2
     pairs = regularize_pairs(pairs)
     buffer_scales = pair_buffer_scales(pairs)
     box_inv = jnp.linalg.inv(box)
@@ -838,10 +796,6 @@
     indices = nbonds-1
     mscales = distribute_scalar(mScales, indices)
     mscales = mscales * buffer_scales
-<<<<<<< HEAD
-    # mscales = mScales[nbonds-1]
-=======
->>>>>>> feeb13c2
     if lpol:
         pol1 = distribute_scalar(pol, pairs[:, 0])
         pol2 = distribute_scalar(pol, pairs[:, 1])
@@ -853,17 +807,6 @@
         pscales = pscales * buffer_scales
         dscales = distribute_scalar(dScales, indices)
         dscales = dscales * buffer_scales
-<<<<<<< HEAD
-        # pol1 = pol[pairs[:,0]]
-        # pol2 = pol[pairs[:,1]]
-        # thole1 = tholes[pairs[:,0]]
-        # thole2 = tholes[pairs[:,1]]
-        # Uind_extendi = Uind_global[pairs[:, 0]]
-        # Uind_extendj = Uind_global[pairs[:, 1]]
-        # pscales = pScales[nbonds-1]
-        # dscales = dScales[nbonds-1]
-=======
->>>>>>> feeb13c2
         dmp = get_pair_dmp(pol1, pol2)
     else:
         Uind_extendi = None
@@ -890,11 +833,6 @@
 
     # everything should be pair-specific now
     ene = jnp.sum(
-<<<<<<< HEAD
-            pme_real_kernel(norm_dr, qiQI, qiQJ, qiUindI, qiUindJ, thole1, thole2, dmp, mscales, pscales, dscales, kappa, lmax, lpol)
-            * buffer_scales
-            )
-=======
         pme_real_kernel(
             norm_dr, 
             qiQI, 
@@ -912,7 +850,6 @@
             lpol
         ) * buffer_scales
     )
->>>>>>> feeb13c2
 
     return ene
 
