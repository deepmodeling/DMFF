import sys
import numpy as np
import jax
import jax.numpy as jnp
from jax import grad, value_and_grad, vmap, jit
from jax.scipy.special import erf
from dmff.settings import DO_JIT
from dmff.admp.settings import POL_CONV, MAX_N_POL
from dmff.utils import jit_condition, regularize_pairs, pair_buffer_scales
from dmff.admp.multipole import C1_c2h, convert_cart2harm
from dmff.admp.multipole import rot_ind_global2local, rot_global2local, rot_local2global
from dmff.admp.spatial import v_pbc_shift, generate_construct_local_frames, build_quasi_internal
from dmff.admp.pairwise import distribute_scalar, distribute_v3, distribute_multipoles
from functools import partial

DIELECTRIC = 1389.35455846
DEFAULT_THOLE_WIDTH = 5.0

from dmff.admp.recip import generate_pme_recip, Ck_1

# for debugging use only
#from jax_md import partition, space
#from admp.parser import *

#from jax.config import config
#config.update("jax_enable_x64", True)

#Functions that are related to electrostatic pme

class ADMPPmeForce:
    '''
    This is a convenient wrapper for multipolar PME calculations
    It wrapps all the environment parameters of multipolar PME calculation
    The so called "environment paramters" means parameters that do not need to be differentiable
    '''

    def __init__(self, box, axis_type, axis_indices, covalent_map, rc, ethresh, lmax, lpol=False, lpme=True, steps_pol=None):
        '''
        Initialize the ADMPPmeForce calculator.

        Input:
            box: 
                (3, 3) float, box size in row
            axis_type:
                (na,) int, types of local axis (bisector, z-then-x etc.)
            covalent_map:
                (na, na) int, covalent map matrix, labels the topological distances between atoms
            rc: 
                float: cutoff distance
            ethresh: 
                float: pme energy threshold
            lmax:
                int: max L for multipoles
            lpol:
                bool: polarize or not?
            lpme:
                bool: do pme or simple cutoff? 
                if False, the kappa will be set to zero and the reciprocal part will not be computed
            steps:
                None or int: Whether do fixed number of dipole iteration steps?
                if None: converge dipoles until convergence threshold is met
                if int: optimize for this many steps and stop, this is useful if you want to jit the entire function

        Output:

        '''
        self.axis_type = axis_type
        self.axis_indices = axis_indices
        self.rc = rc
        self.ethresh = ethresh
        self.lmax = int(lmax)  # jichen: type checking
        # turn off pme if lpme is False, this is useful when doing cluster calculations
        self.lpme = lpme
        if self.lpme is False:
            self.kappa = 0
            self.K1 = 0
            self.K2 = 0
            self.K3 = 0
        else:
            kappa, K1, K2, K3 = setup_ewald_parameters(rc, ethresh, box)
            self.kappa = kappa
            self.K1 = K1
            self.K2 = K2
            self.K3 = K3
        self.pme_order = 6
        self.covalent_map = covalent_map
        self.lpol = lpol
        self.steps_pol = steps_pol
        self.n_atoms = int(covalent_map.shape[0]) # len(axis_type)

        # setup calculators
        self.refresh_calculators()
        return


    def generate_get_energy(self):
        # if the force field is not polarizable
        if not self.lpol:
            def get_energy(positions, box, pairs, Q_local, mScales):
                return energy_pme(positions, box, pairs,
                                 Q_local, None, None, None,
                                 mScales, None, None, self.covalent_map,
                                 self.construct_local_frames, self.pme_recip,
                                 self.kappa, self.K1, self.K2, self.K3, self.lmax, False, lpme=self.lpme)
            return get_energy
        else:
            # this is the bare energy calculator, with Uind as explicit input
            def energy_fn(positions, box, pairs, Q_local, Uind_global, pol, tholes, mScales, pScales, dScales):
                return energy_pme(positions, box, pairs,
                                 Q_local, Uind_global, pol, tholes,
                                 mScales, pScales, dScales, self.covalent_map,
                                 self.construct_local_frames, self.pme_recip,
                                 self.kappa, self.K1, self.K2, self.K3, self.lmax, True, lpme=self.lpme)
            self.energy_fn = energy_fn
            self.grad_U_fn = grad(self.energy_fn, argnums=(4))
            self.grad_pos_fn = grad(self.energy_fn, argnums=(0))
            self.U_ind = jnp.zeros((self.n_atoms, 3))
            # this is the wrapper that include a Uind optimizer
            def get_energy(
                    positions, box, pairs, 
                    Q_local, pol, tholes, mScales, pScales, dScales, 
                    U_init=self.U_ind):
                self.U_ind, self.lconverg, self.n_cycle = self.optimize_Uind(
                        positions, box, pairs, Q_local, pol, tholes, 
                        mScales, pScales, dScales, 
                        U_init=U_init, steps_pol=self.steps_pol)
                # here we rely on Feynman-Hellman theorem, drop the term dV/dU*dU/dr !
                # self.U_ind = jax.lax.stop_gradient(U_ind)
                return self.energy_fn(positions, box, pairs, Q_local, self.U_ind, pol, tholes, mScales, pScales, dScales)
            return get_energy


    def update_env(self, attr, val):
        '''
        Update the environment of the calculator
        '''
        setattr(self, attr, val)
        self.refresh_calculators()


    def refresh_calculators(self):
        '''
        refresh the energy and force calculators according to the current environment
        '''
        if self.lmax > 0:
            self.construct_local_frames = generate_construct_local_frames(self.axis_type, self.axis_indices)
        else:
            self.construct_local_frames = None
        lmax = self.lmax
        # for polarizable monopole force field, need to increase lmax to 1, accomodating induced dipoles
        if self.lmax == 0 and self.lpol is True:
            lmax = 1
        self.pme_recip = generate_pme_recip(Ck_1, self.kappa, False, self.pme_order, self.K1, self.K2, self.K3, lmax)
        # generate the force calculator
        self.get_energy = self.generate_get_energy()
        self.get_forces = value_and_grad(self.get_energy)
        return

    def optimize_Uind(self, 
            positions, box, pairs, 
            Q_local, pol, tholes, mScales, pScales, dScales, 
            U_init=None, steps_pol=None,
            maxiter=MAX_N_POL, thresh=POL_CONV):
        '''
        This function converges the induced dipole
        Note that we cut all the gradient chain passing through this function as we assume Feynman-Hellman theorem
        Gradients related to Uind should be dropped
        '''
        # Do not track gradient in Uind optimization
        positions = jax.lax.stop_gradient(positions)
        box = jax.lax.stop_gradient(box)
        Q_local = jax.lax.stop_gradient(Q_local)
        pol = jax.lax.stop_gradient(pol)
        tholes = jax.lax.stop_gradient(tholes)
        mScales = jax.lax.stop_gradient(mScales)
        pScales = jax.lax.stop_gradient(pScales)
        dScales = jax.lax.stop_gradient(dScales)
        if U_init is None:
            U = jnp.zeros((self.n_atoms, 3))
        else:
            U = U_init
        if steps_pol is None:
            site_filter = (pol>0.001) # focus on the actual polarizable sites

        if steps_pol is None:
            for i in range(maxiter):
                field = self.grad_U_fn(positions, box, pairs, Q_local, U, pol, tholes, mScales, pScales, dScales)
                # E = self.energy_fn(positions, box, pairs, Q_local, U, pol, tholes, mScales, pScales, dScales)
                if jnp.max(jnp.abs(field[site_filter])) < thresh:
                    break
                U = U - field * pol[:, jnp.newaxis] / DIELECTRIC
            if i == maxiter-1:
                flag = False
            else: # converged
                flag = True
        else:
            def update_U(i, U):
                field = self.grad_U_fn(positions, box, pairs, Q_local, U, pol, tholes, mScales, pScales, dScales)
                U = U - field * pol[:, jnp.newaxis] / DIELECTRIC
                return U
            U = jax.lax.fori_loop(0, steps_pol, update_U, U)
            flag = True
        return U, flag, steps_pol


def setup_ewald_parameters(rc, ethresh, box):
    '''
    Given the cutoff distance, and the required precision, determine the parameters used in
    Ewald sum, including: kappa, K1, K2, and K3.
    The algorithm is exactly the same as OpenMM, see: 
    http://docs.openmm.org/latest/userguide/theory.html

    Input:
        rc:
            float, the cutoff distance
        ethresh:
            float, required energy precision
        box:
            3*3 matrix, box size, a, b, c arranged in rows

    Output:
        kappa:
            float, the attenuation factor
        K1, K2, K3:
            integers, sizes of the k-points mesh
    '''
    kappa = jnp.sqrt(-jnp.log(2*ethresh))/rc
    K1 = jnp.ceil(2 * kappa * box[0, 0] / 3 / ethresh**0.2)
    K2 = jnp.ceil(2 * kappa * box[1, 1] / 3 / ethresh**0.2)
    K3 = jnp.ceil(2 * kappa * box[2, 2] / 3 / ethresh**0.2)

    return kappa, int(K1), int(K2), int(K3)


# @jit_condition(static_argnums=())
def energy_pme(positions, box, pairs,
        Q_local, Uind_global, pol, tholes,
        mScales, pScales, dScales, covalent_map, 
        construct_local_frame_fn, pme_recip_fn, kappa, K1, K2, K3, lmax, lpol, lpme=True):
    '''
    This is the top-level wrapper for multipole PME

    Input:
        positions:
            Na * 3: positions
        box: 
            3 * 3: box
        Q_local: 
            Na * (lmax+1)^2: harmonic multipoles of each site in local frame
        Uind_global:
            Na * 3: the induced dipole moment, in GLOBAL CARTESIAN!
        pol: 
            (Na,) float: the polarizability of each site, unit in A**3
        tholes: 
            (Na,) float: the thole damping widths for each atom, it's dimensionless, default is 8 according to MPID paper
        mScales, pScale, dScale:
            (Nexcl,): multipole-multipole interaction exclusion scalings: 1-2, 1-3 ...
            for permanent-permanent, permanent-induced, induced-induced interactions
        pairs:
            Np * 2: interacting pair indices
        covalent_map:
            Na * Na: topological distances between atoms, if i, j are topologically distant, then covalent_map[i, j] == 0
        construct_local_frame_fn:
            function: local frame constructors, from generate_local_frame_constructor
        pme_recip:
            function: see recip.py, a reciprocal space calculator
        kappa:
            float: kappa in A^-1
        K1, K2, K3:
            int: max K for reciprocal calculations
        lmax:
            int: maximum L
        lpol:
            bool: if polarizable or not? if yes, 1, otherwise 0
        lpme:
            bool: doing pme? If false, then turn off reciprocal space and set kappa = 0

    Output:
        energy: total pme energy
    '''
    # if doing a multipolar calculation
    if lmax > 0:
        local_frames = construct_local_frame_fn(positions, box)
        Q_global = rot_local2global(Q_local, local_frames, lmax)
    else:
        if lpol:
            # if fixed multipole only contains charge, and it's polarizable, then expand Q matrix
            dips = jnp.zeros((Q_local.shape[0], 3))
            Q_global = jnp.hstack((Q_local, dips))
            lmax = 1
        else:
            Q_global = Q_local

    # note we assume when lpol is True, lmax should be >= 1
    if lpol:
        # convert Uind to global harmonics, in accord with Q_global
        U_ind = C1_c2h.dot(Uind_global.T).T
        Q_global_tot = Q_global.at[:, 1:4].add(U_ind)
    else:
        Q_global_tot = Q_global

    if lpme is False:
        kappa = 0

    if lpol:
        ene_real = pme_real(positions, box, pairs, Q_global, U_ind, pol, tholes, 
                           mScales, pScales, dScales, covalent_map, kappa, lmax, True)
    else:
        ene_real = pme_real(positions, box, pairs, Q_global, None, None, None,
                           mScales, None, None, covalent_map, kappa, lmax, False)

    if lpme:
        ene_recip = pme_recip_fn(positions, box, Q_global_tot)

        ene_self = pme_self(Q_global_tot, kappa, lmax)

<<<<<<< HEAD
        if lpol:
            ene_self += pol_penalty(U_ind, pol)
        
        return ene_real + ene_recip + ene_self

    else:
        if lpol:
            ene_self = pol_penalty(U_ind, pol)
        else:
            ene_self = 0.0

        return ene_real + ene_self
=======
    if lpol:
        ene_self += pol_penalty(U_ind, pol)
    return ene_real + ene_recip + ene_self
>>>>>>> 4b8f3e9a


# @partial(vmap, in_axes=(0, 0, None, None), out_axes=0)
@jit_condition(static_argnums=(3))
def calc_e_perm(dr, mscales, kappa, lmax=2):

    '''
    This function calculates the ePermCoefs at once
    ePermCoefs is basically the interaction tensor between permanent multipole components
    Everything should be done in the so called quasi-internal (qi) frame
    Energy = \sum_ij qiQI * ePermCoeff_ij * qiQJ

    Inputs:
        dr: 
            float: distance between one pair of particles
        mscales:
            float: scaling factor between permanent - permanent multipole interactions, for each pair
        kappa:
            float: \kappa in PME, unit in A^-1
        lmax:
            int: max L

    Output:
        cc, cd, dd_m0, dd_m1, cq, dq_m0, dq_m1, qq_m0, qq_m1, qq_m2:
            n * 1 array: ePermCoefs
    '''

    # be aware of unit and dimension !!
    rInv = 1 / dr
    rInvVec = jnp.array([DIELECTRIC*(rInv**i) for i in range(0, 9)])
    alphaRVec = jnp.array([(kappa*dr)**i for i in range(0, 10)])
    X = 2 * jnp.exp(-alphaRVec[2]) / jnp.sqrt(np.pi)
    tmp = jnp.array(alphaRVec[1])
    doubleFactorial = 1
    facCount = 1
    erfAlphaR = erf(alphaRVec[1])
        
    # bVec = jnp.empty((6, len(erfAlphaR)))
    bVec = jnp.empty(6)

    bVec = bVec.at[1].set(-erfAlphaR)
    for i in range(2, 6):
        bVec = bVec.at[i].set((bVec[i-1]+(tmp*X/doubleFactorial)))
        facCount += 2
        doubleFactorial *= facCount
        tmp *= 2 * alphaRVec[2]    
    
    # C-C: 1
    cc = rInvVec[1] * (mscales + bVec[2] - alphaRVec[1]*X)
    if lmax >= 1:
        # C-D
        cd = rInvVec[2] * (mscales + bVec[2])
        # D-D: 2
        dd_m0 = -2/3 * rInvVec[3] * (3*(mscales + bVec[3]) + alphaRVec[3]*X)
        dd_m1 = rInvVec[3] * (mscales + bVec[3] - (2/3)*alphaRVec[3]*X)
    else:
        cd = 0
        dd_m0 = 0
        dd_m1 = 0

    if lmax >= 2:
        ## C-Q: 1
        cq = (mscales + bVec[3]) * rInvVec[3]
        ## D-Q: 2
        dq_m0 = rInvVec[4] * (3* (mscales + bVec[3]) + (4/3) * alphaRVec[5]*X)
        dq_m1 = -jnp.sqrt(3) * rInvVec[4] * (mscales + bVec[3])
        ## Q-Q
        qq_m0 = rInvVec[5] * (6* (mscales + bVec[4]) + (4/45)* (-3 + 10*alphaRVec[2]) * alphaRVec[5]*X)
        qq_m1 = - (4/15) * rInvVec[5] * (15*(mscales+bVec[4]) + alphaRVec[5]*X)
        qq_m2 = rInvVec[5] * (mscales + bVec[4] - (4/15)*alphaRVec[5]*X)
    else:
        cq = 0
        dq_m0 = 0
        dq_m1 = 0
        qq_m0 = 0
        qq_m1 = 0
        qq_m1 = 0
        qq_m2 = 0

    return cc, cd, dd_m0, dd_m1, cq, dq_m0, dq_m1, qq_m0, qq_m1, qq_m2


@jit_condition(static_argnums=())
def switch_val(x, x0, sigma, y0, y1):
    '''
    This is a Fermi function switches between y0 and y1, according to the value of x
    y = y0 when x << x0
    y = y1 when x >> x1
    sigma control sthe switch width
    '''
    u = (x-x0) / sigma
    w0 = 1 / (jnp.exp(u) + 1)
    w1 = 1 - w0
    return w0*y0 + w1*y1


def gen_trim_val_0(thresh):
    '''
    Trim the value at zero point to avoid singularity
    '''
    def trim_val_0(x):
        return jnp.piecewise(x, [x<thresh, x>=thresh], [lambda x: jnp.array(thresh), lambda x: x])
    if DO_JIT:
        return jit(trim_val_0)
    else:
        return trim_val_0

trim_val_0 = gen_trim_val_0(1e-8)


def gen_trim_val_infty(thresh):
    '''
    Trime the value at infinity to avoid divergence
    '''
    def trim_val_infty(x):
        return jnp.piecewise(x, [x<thresh, x>=thresh], [lambda x: x, lambda x: jnp.array(thresh)])
    if DO_JIT:
        return jit(trim_val_infty)
    else:
        return trim_val_infty

trim_val_infty = gen_trim_val_infty(1e8)


@jit_condition(static_argnums=(7))
def calc_e_ind(dr, thole1, thole2, dmp, pscales, dscales, kappa, lmax=2):

    '''
    This function calculates the eUindCoefs at once
       ## compute the Thole damping factors for energies
     eUindCoefs is basically the interaction tensor between permanent multipole components and induced dipoles
    Everything should be done in the so called quasi-internal (qi) frame
    

    Inputs:
        dr: 
            float: distance between one pair of particles
        dmp
            float: damping factors between one pair of particles
        mscales:
            float: scaling factor between permanent - permanent multipole interactions, for each pair
        pscales:
            float: scaling factor between permanent - induced multipole interactions, for each pair
        au:
            float: for damping factors
        kappa:
            float: \kappa in PME, unit in A^-1
        lmax:
            int: max L

    Output:
        Interaction tensors components
    '''
    ## pscale == 0 ? thole1 + thole2 : DEFAULT_THOLE_WIDTH
    w = jnp.heaviside(pscales, 0)
    a = w * DEFAULT_THOLE_WIDTH + (1-w) * (thole1+thole2)

    dmp = trim_val_0(dmp)
    u = trim_val_infty(dr/dmp)

    ## au <= 50 aupi = au ;au> 50 aupi = 50
    au = a * u
    expau = jnp.piecewise(au, [au<50, au>=50], [lambda au: jnp.exp(-au), lambda au: jnp.array(0)])

    ## compute the Thole damping factors for energies
    au2 = trim_val_infty(au*au)
    au3 = trim_val_infty(au2*au)
    au4 = trim_val_infty(au3*au)
    au5 = trim_val_infty(au4*au)
    au6 = trim_val_infty(au5*au)

    ##  Thole damping factors for energies
    thole_c   = 1.0 - expau*(1.0 + au + 0.5*au2)
    thole_d0  = 1.0 - expau*(1.0 + au + 0.5*au2 + au3/4.0)
    thole_d1  = 1.0 - expau*(1.0 + au + 0.5*au2)
    thole_q0  = 1.0 - expau*(1.0 + au + 0.5*au2 + au3/6.0 + au4/18.0)
    thole_q1  = 1.0 - expau*(1.0 + au + 0.5*au2 + au3/6.0)
    # copied from calc_e_perm
    # be aware of unit and dimension !!
    rInv = 1 / dr
    rInvVec = jnp.array([DIELECTRIC*(rInv**i) for i in range(0, 9)])
    alphaRVec = jnp.array([(kappa*dr)**i for i in range(0, 10)])
    X = 2 * jnp.exp(-alphaRVec[2]) / jnp.sqrt(np.pi)
    tmp = jnp.array(alphaRVec[1])
    doubleFactorial = 1
    facCount = 1
    erfAlphaR = erf(alphaRVec[1])

    #bVec = jnp.empty((6, len(erfAlphaR)))
    bVec = jnp.empty(6)

    bVec = bVec.at[1].set(-erfAlphaR)
    for i in range(2, 6):
        bVec = bVec.at[i].set((bVec[i-1]+(tmp*X/doubleFactorial)))
        facCount += 2
        doubleFactorial *= facCount
        tmp *= 2 * alphaRVec[2]

    ## C-Uind 
    cud = 2.0*rInvVec[2]*(pscales*thole_c + bVec[2])
    if lmax >= 1:
        ##  D-Uind terms 
        dud_m0 = -2.0*2.0/3.0*rInvVec[3]*(3.0*(pscales*thole_d0 + bVec[3]) + alphaRVec[3]*X)
        dud_m1 = 2.0*rInvVec[3]*(pscales*thole_d1 + bVec[3] - 2.0/3.0*alphaRVec[3]*X)
    else:
        dud_m0 = 0.0
        dud_m1 = 0.0

    if lmax >= 2:
        ## Uind-Q
        udq_m0 = 2.0*rInvVec[4]*(3.0*(pscales*thole_q0 + bVec[3]) + 4/3*alphaRVec[5]*X)
        udq_m1 =  -2.0*jnp.sqrt(3)*rInvVec[4]*(pscales*thole_q1 + bVec[3])
    else:
        udq_m0 = 0.0
        udq_m1 = 0.0
    ## Uind-Uind
    udud_m0 = -2.0/3.0*rInvVec[3]*(3.0*(dscales*thole_d0 + bVec[3]) + alphaRVec[3]*X)
    udud_m1 = rInvVec[3]*(dscales*thole_d1 + bVec[3] - 2.0/3.0*alphaRVec[3]*X)
    return cud, dud_m0, dud_m1, udq_m0, udq_m1, udud_m0, udud_m1



@partial(vmap, in_axes=(0, 0, 0, 0, 0, 0, 0, 0, 0, 0, 0, None, None, None), out_axes=0)
@jit_condition(static_argnums=(12, 13))
def pme_real_kernel(dr, qiQI, qiQJ, qiUindI, qiUindJ, thole1, thole2, dmp, mscales, pscales, dscales, kappa, lmax=2, lpol=False):
    '''
    This is the heavy-lifting kernel function to compute the realspace multipolar PME 
    Vectorized over interacting pairs

    Input:
        dr: 
            float, the interatomic distances, (np) array if vectorized
        qiQI:
            [(lmax+1)^2] float array, the harmonic multipoles of site i in quasi-internal frame
        qiQJ:
            [(lmax+1)^2] float array, the harmonic multipoles of site j in quasi-internal frame
        qiUindI
            (3,) float array, the harmonic dipoles of site i in QI frame
        qiUindJ
            (3,) float array, the harmonic dipoles of site j in QI frame
        thole1
            float: thole damping coeff of site i
        thole2
            float: thole damping coeff of site j
        dmp:
            float: (pol1 * pol2)**1/6, distance rescaling params used in thole damping
        mscale:
            float, scaling factor between interacting sites (permanent-permanent)
        pscale:
            float, scaling factor between perm-ind interaction
        dscale:
            float, scaling factor between ind-ind interaction
        kappa:
            float, kappa in unit A^1
        lmax:
            int, maximum angular momentum
        lpol:
            bool, doing polarization?

    Output:
        energy: 
            float, realspace interaction energy between the sites
    '''

    cc, cd, dd_m0, dd_m1, cq, dq_m0, dq_m1, qq_m0, qq_m1, qq_m2 = calc_e_perm(dr, mscales, kappa, lmax)
    if lpol:
        cud, dud_m0, dud_m1, udq_m0, udq_m1, udud_m0, udud_m1 = calc_e_ind(dr, thole1, thole2, dmp, pscales, dscales, kappa, lmax)

    Vij0 = cc*qiQI[0]
    Vji0 = cc*qiQJ[0]
    # C-Uind
    if lpol: 
        Vij0 -= cud * qiUindI[0]
        Vji0 += cud * qiUindJ[0]

    if lmax >= 1:
        # C-D 
        Vij0 = Vij0 - cd*qiQI[1]
        Vji1 = -cd*qiQJ[0]
        Vij1 = cd*qiQI[0]
        Vji0 = Vji0 + cd*qiQJ[1]
        # D-D m0 
        Vij1 += dd_m0 * qiQI[1]
        Vji1 += dd_m0 * qiQJ[1]    
        # D-D m1 
        Vij2 = dd_m1*qiQI[2]
        Vji2 = dd_m1*qiQJ[2]
        Vij3 = dd_m1*qiQI[3]
        Vji3 = dd_m1*qiQJ[3]
        # D-Uind
        if lpol:
            Vij1 += dud_m0 * qiUindI[0]
            Vji1 += dud_m0 * qiUindJ[0]
            Vij2 += dud_m1 * qiUindI[1]
            Vji2 += dud_m1 * qiUindJ[1]
            Vij3 += dud_m1 * qiUindI[2]
            Vji3 += dud_m1 * qiUindJ[2]

    if lmax >= 2:
        # C-Q
        Vij0 = Vij0 + cq*qiQI[4]
        Vji4 = cq*qiQJ[0]
        Vij4 = cq*qiQI[0]
        Vji0 = Vji0 + cq*qiQJ[4]
        # D-Q m0
        Vij1 += dq_m0*qiQI[4]
        Vji4 += dq_m0*qiQJ[1] 
        # Q-D m0
        Vij4 -= dq_m0*qiQI[1]
        Vji1 -= dq_m0*qiQJ[4]
        # D-Q m1
        Vij2 = Vij2 + dq_m1*qiQI[5]
        Vji5 = dq_m1*qiQJ[2]
        Vij3 += dq_m1*qiQI[6]
        Vji6 = dq_m1*qiQJ[3]
        Vij5 = -(dq_m1*qiQI[2])
        Vji2 += -(dq_m1*qiQJ[5])
        Vij6 = -(dq_m1*qiQI[3])
        Vji3 += -(dq_m1*qiQJ[6])
        # Q-Q m0
        Vij4 += qq_m0*qiQI[4]
        Vji4 += qq_m0*qiQJ[4] 
        # Q-Q m1
        Vij5 += qq_m1*qiQI[5]
        Vji5 += qq_m1*qiQJ[5]
        Vij6 += qq_m1*qiQI[6]
        Vji6 += qq_m1*qiQJ[6]
        # Q-Q m2
        Vij7  = qq_m2*qiQI[7]
        Vji7  = qq_m2*qiQJ[7]
        Vij8  = qq_m2*qiQI[8]
        Vji8  = qq_m2*qiQJ[8]
        # Q-Uind
        if lpol:
            Vji4 += udq_m0*qiUindJ[0]
            Vij4 -= udq_m0*qiUindI[0]
            Vji5 += udq_m1*qiUindJ[1]
            Vji6 += udq_m1*qiUindJ[2]
            Vij5 -= udq_m1*qiUindI[1]
            Vij6 -= udq_m1*qiUindI[2]

    # Uind - Uind
    if lpol:
        Vij1dd = udud_m0 * qiUindI[0]
        Vji1dd = udud_m0 * qiUindJ[0]
        Vij2dd = udud_m1 * qiUindI[1]
        Vji2dd = udud_m1 * qiUindJ[1]
        Vij3dd = udud_m1 * qiUindI[2]
        Vji3dd = udud_m1 * qiUindJ[2]
        Vijdd = jnp.stack(( Vij1dd, Vij2dd, Vij3dd))
        Vjidd = jnp.stack(( Vji1dd, Vji2dd, Vji3dd))

    if lmax == 0:
        Vij = Vij0
        Vji = Vji0
    elif lmax == 1:
        Vij = jnp.stack((Vij0, Vij1, Vij2, Vij3))
        Vji = jnp.stack((Vji0, Vji1, Vji2, Vji3))
    elif lmax == 2:
        Vij = jnp.stack((Vij0, Vij1, Vij2, Vij3, Vij4, Vij5, Vij6, Vij7, Vij8))
        Vji = jnp.stack((Vji0, Vji1, Vji2, Vji3, Vji4, Vji5, Vji6, Vji7, Vji8))
    else:
        print('Error: Lmax must <= 2')

    if lpol:
        return jnp.array(0.5) * (jnp.sum(qiQJ*Vij) + jnp.sum(qiQI*Vji)) + jnp.array(0.5) * (jnp.sum(qiUindJ*Vijdd) + jnp.sum(qiUindI*Vjidd))
    else:
        return jnp.array(0.5) * (jnp.sum(qiQJ*Vij) + jnp.sum(qiQI*Vji))


# @jit_condition(static_argnums=(7))
def pme_real(positions, box, pairs, 
        Q_global, Uind_global, pol, tholes,
        mScales, pScales, dScales, covalent_map, 
        kappa, lmax, lpol):
    '''
    This is the real space PME calculate function
    NOTE: only deals with permanent-permanent multipole interactions
    It expands the pairwise parameters, and then invoke pme_real_kernel
    It seems pointless to jit it:
    1. the heavy-lifting kernel function is jitted and vmapped
    2. len(pairs) keeps changing throughout the simulation, the function would just recompile everytime

    Input:
        positions:
            Na * 3: positions
        box:
            3 * 3: box, axes arranged in row
        pairs:
            Np * 2: interacting pair indices
        Q_global:
            Na * (l+1)**2: harmonics multipoles of each atom, in global frame
        Uind_global:
            Na * 3: harmonic induced dipoles, in global frame
        pol:
            (Na,): polarizabilities
        tholes:
            (Na,): thole damping parameters
        mScales:
            (Nexcl,): permanent multipole-multipole interaction exclusion scalings: 1-2, 1-3 ...
        covalent_map:
            Na * Na: topological distances between atoms, if i, j are topologically distant, then covalent_map[i, j] == 0
        kappa:
            float: kappa in A^-1
        lmax:
            int: maximum L
        lpol:
            Bool: whether do a polarizable calculation?

    Output:
        ene: pme realspace energy
    '''

    # expand pairwise parameters, from atomic parameters
    # debug
    # pairs = pairs[pairs[:, 0] < pairs[:, 1]]
    pairs = regularize_pairs(pairs)
    buffer_scales = pair_buffer_scales(pairs)
    box_inv = jnp.linalg.inv(box)
    r1 = distribute_v3(positions, pairs[:, 0])
    r2 = distribute_v3(positions, pairs[:, 1])
    # r1 = positions[pairs[:, 0]]
    # r2 = positions[pairs[:, 1]]
    Q_extendi = distribute_multipoles(Q_global, pairs[:, 0])
    Q_extendj = distribute_multipoles(Q_global, pairs[:, 1])
    # Q_extendi = Q_global[pairs[:, 0]]
    # Q_extendj = Q_global[pairs[:, 1]]
    nbonds = covalent_map[pairs[:, 0], pairs[:, 1]]
    indices = nbonds-1
    mscales = distribute_scalar(mScales, indices)
    mscales = mscales * buffer_scales
    # mscales = mScales[nbonds-1]
    if lpol:
        pol1 = distribute_scalar(pol, pairs[:, 0])
        pol2 = distribute_scalar(pol, pairs[:, 1])
        thole1 = distribute_scalar(tholes, pairs[:, 0])
        thole2 = distribute_scalar(tholes, pairs[:, 1])
        Uind_extendi = distribute_v3(Uind_global, pairs[:, 0])
        Uind_extendj = distribute_v3(Uind_global, pairs[:, 1])
        pscales = distribute_scalar(pScales, indices)
        pscales = pscales * buffer_scales
        dscales = distribute_scalar(dScales, indices)
        dscales = dscales * buffer_scales
        # pol1 = pol[pairs[:,0]]
        # pol2 = pol[pairs[:,1]]
        # thole1 = tholes[pairs[:,0]]
        # thole2 = tholes[pairs[:,1]]
        # Uind_extendi = Uind_global[pairs[:, 0]]
        # Uind_extendj = Uind_global[pairs[:, 1]]
        # pscales = pScales[nbonds-1]
        # dscales = dScales[nbonds-1]
        dmp = get_pair_dmp(pol1, pol2)
    else:
        Uind_extendi = None
        Uind_extendj = None
        pscales = None
        dscales = None
        thole1 = None
        thole2 = None
        dmp = None

    # deals with geometries
    dr = r1 - r2
    dr = v_pbc_shift(dr, box, box_inv)
    norm_dr = jnp.linalg.norm(dr, axis=-1)
    Ri = build_quasi_internal(r1, r2, dr, norm_dr)
    qiQI = rot_global2local(Q_extendi, Ri, lmax)
    qiQJ = rot_global2local(Q_extendj, Ri, lmax)
    if lpol:
        qiUindI = rot_ind_global2local(Uind_extendi, Ri)
        qiUindJ = rot_ind_global2local(Uind_extendj, Ri)
    else:
        qiUindI = None
        qiUindJ = None

    # everything should be pair-specific now
    ene = jnp.sum(
            pme_real_kernel(norm_dr, qiQI, qiQJ, qiUindI, qiUindJ, thole1, thole2, dmp, mscales, pscales, dscales, kappa, lmax, lpol)
            * buffer_scales
            )

    return ene


@partial(vmap, in_axes=(0, 0), out_axes=(0))
@jit_condition(static_argnums=())
def get_pair_dmp(pol1, pol2):
    return (pol1*pol2) ** (1/6)


@jit_condition(static_argnums=(2))
def pme_self(Q_h, kappa, lmax=2):
    '''
    This function calculates the PME self energy

    Inputs:
        Q:
            Na * (lmax+1)^2: harmonic multipoles, local or global does not matter
        kappa:
            float: kappa used in PME

    Output:
        ene_self:
            float: the self energy
    '''
    n_harms = (lmax + 1) ** 2    
    l_list = np.array([0] + [1,]*3 + [2,]*5)[:n_harms]
    l_fac2 = np.array([1] + [3,]*3 + [15,]*5)[:n_harms]
    factor = kappa/np.sqrt(np.pi) * (2*kappa**2)**l_list / l_fac2
    return - jnp.sum(factor[np.newaxis] * Q_h**2) * DIELECTRIC


@jit_condition(static_argnums=())
def pol_penalty(U_ind, pol):
    '''
    The energy penalty for polarization of each site, currently only supports isotropic polarization:

    Inputs:
        U_ind:
            Na * 3 float: induced dipoles, in isotropic polarization case, cartesian or harmonic does not matter
        pol:
            (Na,) float: polarizability
    '''
    # this is to remove the singularity when pol=0
    pol_pi = trim_val_0(pol)
    # pol_pi = pol/(jnp.exp((-pol+1e-08)*1e10)+1) + 1e-08/(jnp.exp((pol-1e-08)*1e10)+1)
    return jnp.sum(0.5/pol_pi*(U_ind**2).T) * DIELECTRIC


def validation(pdb):
    xml = 'mpidwater.xml'
    pdbinfo = read_pdb(pdb)
    serials = pdbinfo['serials']
    names = pdbinfo['names']
    resNames = pdbinfo['resNames']
    resSeqs = pdbinfo['resSeqs']
    positions = pdbinfo['positions']
    box = pdbinfo['box'] # a, b, c, α, β, γ
    charges = pdbinfo['charges']
    positions = jnp.asarray(positions)
    lx, ly, lz, _, _, _ = box
    box = jnp.eye(3)*jnp.array([lx, ly, lz])

    mScales = jnp.array([0.0, 0.0, 0.0, 1.0, 1.0])
    pScales = jnp.array([0.0, 0.0, 0.0, 1.0, 1.0])
    dScales = jnp.array([0.0, 0.0, 0.0, 1.0, 1.0])

    rc = 4  # in Angstrom
    ethresh = 1e-4

    n_atoms = len(serials)

    atomTemplate, residueTemplate = read_xml(xml)
    atomDicts, residueDicts = init_residues(serials, names, resNames, resSeqs, positions, charges, atomTemplate, residueTemplate)

    Q = np.vstack(
        [(atom.c0, atom.dX*10, atom.dY*10, atom.dZ*10, atom.qXX*300, atom.qYY*300, atom.qZZ*300, atom.qXY*300, atom.qXZ*300, atom.qYZ*300) for atom in atomDicts.values()]
    )
    Q = jnp.array(Q)
    Q_local = convert_cart2harm(Q, 2)
    axis_type = np.array(
        [atom.axisType for atom in atomDicts.values()]
    )
    axis_indices = np.vstack(
        [atom.axis_indices for atom in atomDicts.values()]
    )
    covalent_map = assemble_covalent(residueDicts, n_atoms)

    
    displacement_fn, shift_fn = space.periodic_general(box, fractional_coordinates=False)
    neighbor_list_fn = partition.neighbor_list(displacement_fn, box, rc, 0, format=partition.OrderedSparse)
    nbr = neighbor_list_fn.allocate(positions)
    pairs = nbr.idx.T
    # pairs = pairs[pairs[:, 0] < pairs[:, 1]]

    lmax = 2


    # Finish data preparation
    # -------------------------------------------------------------------------------------
    # kappa, K1, K2, K3 = setup_ewald_parameters(rc, ethresh, box)
    # # for debugging
    # kappa = 0.657065221219616
    # construct_local_frames_fn = generate_construct_local_frames(axis_type, axis_indices)
    # energy_force_pme = value_and_grad(energy_pme)
    # e, f = energy_force_pme(positions, box, pairs, Q_local, mScales, pScales, dScales, covalent_map, construct_local_frames_fn, kappa, K1, K2, K3, lmax)
    # print('ok')
    # e, f = energy_force_pme(positions, box, pairs, Q_local, mScales, pScales, dScales, covalent_map, construct_local_frames_fn, kappa, K1, K2, K3, lmax)
    # print(e)

    pme_force = ADMPPmeForce(box, axis_type, axis_indices, covalent_map, rc, ethresh, lmax)
    pme_force.update_env('kappa', 0.657065221219616)

    E, F = pme_force.get_forces(positions, box, pairs, Q_local, mScales)
    print('ok')
    E, F = pme_force.get_forces(positions, box, pairs, Q_local, mScales)
    print(E)
    return


# below is the validation code
if __name__ == '__main__':
    validation(sys.argv[1])<|MERGE_RESOLUTION|>--- conflicted
+++ resolved
@@ -314,7 +314,6 @@
 
         ene_self = pme_self(Q_global_tot, kappa, lmax)
 
-<<<<<<< HEAD
         if lpol:
             ene_self += pol_penalty(U_ind, pol)
         
@@ -327,11 +326,6 @@
             ene_self = 0.0
 
         return ene_real + ene_self
-=======
-    if lpol:
-        ene_self += pol_penalty(U_ind, pol)
-    return ene_real + ene_recip + ene_self
->>>>>>> 4b8f3e9a
 
 
 # @partial(vmap, in_axes=(0, 0, None, None), out_axes=0)
