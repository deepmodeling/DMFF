#!/usr/bin/env python
<<<<<<< HEAD
from copy import deepcopy
=======
>>>>>>> 14dee6e3
import openmm as mm
import openmm.app as app
import openmm.unit as unit
import openmm.app.element as elem
import numpy as np
import jax.numpy as jnp
from collections import defaultdict
import xml.etree.ElementTree as ET
<<<<<<< HEAD

from sympy import content
=======
>>>>>>> 14dee6e3
from .admp.disp_pme import ADMPDispPmeForce
from .admp.multipole import convert_cart2harm, convert_harm2cart
from .admp.pairwise import TT_damping_qq_c6_kernel, generate_pairwise_interaction
from .admp.pairwise import slater_disp_damping_kernel, slater_sr_kernel, TT_damping_qq_kernel
from .admp.pme import ADMPPmeForce
from .admp.spatial import generate_construct_local_frames
from .admp.recip import Ck_1, generate_pme_recip
from .utils import jit_condition
from .classical.intra import (
    HarmonicBondJaxForce,
    HarmonicAngleJaxForce,
    PeriodicTorsionJaxForce,
)
from jax_md import space, partition
from jax import grad, vmap
import linecache
import itertools
from .classical.inter import (
    CoulombPMEForce,
    LennardJonesForce,
    CoulNoCutoffForce,
    CoulReactionFieldForce,
)

import sys


class XMLNodeInfo:
<<<<<<< HEAD
    
    @staticmethod
    def to_str(value)->str:
        """ convert value to string if it can
        """
        if isinstance(value, str):
            return value
        elif isinstance(value, (jnp.ndarray, np.ndarray)):
            if value.ndim == 0:
                return str(value)
            else:
                return str(value[0])
=======
>>>>>>> 14dee6e3

    class XMLElementInfo:
        
        def __init__(self, name):
            self.name = name
            self.attributes = {}
        
        def addAttribute(self, key, value):
<<<<<<< HEAD
            self.attributes[key] = XMLNodeInfo.to_str(value)
            
        def __repr__(self):
            return f'<{self.name} {" ".join([f"{k}={v}" for k, v in self.attributes.items()])}>'
        
        def __getitem__(self, name):
            return self.attributes[name]
=======
            self.attributes[key] = value
>>>>>>> 14dee6e3


    def __init__(self, name):
        self.name = name
        self.attributes = {}
        self.elements = []
<<<<<<< HEAD
        
    def __getitem__(self, name):
        if isinstance(name, str):
            return self.attributes[name]
        elif isinstance(name, int):
            return self.elements[name]
    

    def addAttribute(self, key, value):
        self.attributes[key] = XMLNodeInfo.to_str(value)
=======
    

    def addAttribute(self, key, value):
        self.attributes[key] = value
>>>>>>> 14dee6e3


    def addElement(self, name, info):
        element = self.XMLElementInfo(name)
        for k, v in info.items():
            element.addAttribute(k, v)
<<<<<<< HEAD
        self.elements.append(element)
=======
            self.elements.append(element)
>>>>>>> 14dee6e3


    def modResidue(self, residue, atom, key, value):
        pass
<<<<<<< HEAD

    def __repr__(self):
        # tricy string formatting
        left = f'<{self.name} {" ".join([f"{k}={v}" for k, v in self.attributes.items()])}> \n\t'
        right = f'<\\{self.name}>'
        content = '\n\t'.join([repr(e) for e in self.elements])
        return left + content + '\n' + right
=======
>>>>>>> 14dee6e3


def get_line_context(file_path, line_number):
    return linecache.getline(file_path, line_number).strip()


def build_covalent_map(data, max_neighbor):
    n_atoms = len(data.atoms)
    covalent_map = np.zeros((n_atoms, n_atoms), dtype=int)
    for bond in data.bonds:
        covalent_map[bond.atom1, bond.atom2] = 1
        covalent_map[bond.atom2, bond.atom1] = 1
    for n_curr in range(1, max_neighbor):
        for i in range(n_atoms):
            # current neighbors
            j_list = np.where(
                np.logical_and(covalent_map[i] <= n_curr, covalent_map[i] > 0)
            )[0]
            for j in j_list:
                k_list = np.where(covalent_map[j] == 1)[0]
                for k in k_list:
                    if k != i and k not in j_list:
                        covalent_map[i, k] = n_curr + 1
                        covalent_map[k, i] = n_curr + 1
    return jnp.array(covalent_map)


def findAtomTypeTexts(attribs, num):
    typetxt = []
    for n in range(1, num+1):
        for key in ["type%i"%n, "class%i"%n]:
            if key in attribs:
                typetxt.append((key, attribs[key]))
                break
    return typetxt

class ADMPDispGenerator:
    def __init__(self, hamiltonian):
        self.ff = hamiltonian
        self.params = {"A": [], "B": [], "Q": [], "C6": [], "C8": [], "C10": []}
        self._jaxPotential = None
        self.types = []
        self.ethresh = 5e-4
        self.pmax = 10

    def registerAtomType(self, atom):
        self.types.append(atom["type"])
        self.params["A"].append(float(atom["A"]))
        self.params["B"].append(float(atom["B"]))
        self.params["Q"].append(float(atom["Q"]))
        self.params["C6"].append(float(atom["C6"]))
        self.params["C8"].append(float(atom["C8"]))
        self.params["C10"].append(float(atom["C10"]))

    @staticmethod
    def parseElement(element, hamiltonian):
        generator = ADMPDispGenerator(hamiltonian)
        hamiltonian.registerGenerator(generator)
        # covalent scales
        mScales = []
        for i in range(2, 7):
            mScales.append(float(element.attrib["mScale1%d" % i]))
        mScales.append(1.0)
        generator.params["mScales"] = mScales
        for atomtype in element.findall("Atom"):
            generator.registerAtomType(atomtype.attrib)
        # jax it!
        for k in generator.params.keys():
            generator.params[k] = jnp.array(generator.params[k])
        generator.types = np.array(generator.types)

    def createForce(self, system, data, nonbondedMethod, nonbondedCutoff, args):

        methodMap = {
            app.CutoffPeriodic: "CutoffPeriodic",
            app.NoCutoff: "NoCutoff",
            app.PME: "PME",
        }
        if nonbondedMethod not in methodMap:
            raise ValueError("Illegal nonbonded method for ADMPDispForce")
        if nonbondedMethod is app.CutoffPeriodic:
            self.lpme = False
        else:
            self.lpme = True

        n_atoms = len(data.atoms)
        # build index map
        map_atomtype = np.zeros(n_atoms, dtype=int)
        for i in range(n_atoms):
            atype = data.atomType[data.atoms[i]]
            map_atomtype[i] = np.where(self.types == atype)[0][0]
        self.map_atomtype = map_atomtype
        # build covalent map
        covalent_map = build_covalent_map(data, 6)

        # here box is only used to setup ewald parameters, no need to be differentiable
        a, b, c = system.getDefaultPeriodicBoxVectors()
        box = jnp.array([a._value, b._value, c._value]) * 10
        # get the admp calculator
        rc = nonbondedCutoff.value_in_unit(unit.angstrom)
<<<<<<< HEAD

        # get calculator
        if "ethresh" in args:
            self.ethresh = args["ethresh"]

=======

        # get calculator
        if "ethresh" in args:
            self.ethresh = args["ethresh"]

>>>>>>> 14dee6e3
        Force_DispPME = ADMPDispPmeForce(box, covalent_map, rc, self.ethresh,
                                         self.pmax, lpme=self.lpme)
        self.disp_pme_force = Force_DispPME
        pot_fn_lr = Force_DispPME.get_energy
        pot_fn_sr = generate_pairwise_interaction(
            TT_damping_qq_c6_kernel, covalent_map, static_args={}
        )

        def potential_fn(positions, box, pairs, params):
            mScales = params["mScales"]
            a_list = (
                params["A"][map_atomtype] / 2625.5
            )  # kj/mol to au, as expected by TT_damping kernel
            b_list = params["B"][map_atomtype] * 0.0529177249  # nm^-1 to au
            q_list = params["Q"][map_atomtype]
            c6_list = jnp.sqrt(params["C6"][map_atomtype] * 1e6)
            c8_list = jnp.sqrt(params["C8"][map_atomtype] * 1e8)
            c10_list = jnp.sqrt(params["C10"][map_atomtype] * 1e10)
            c_list = jnp.vstack((c6_list, c8_list, c10_list))
<<<<<<< HEAD

            E_sr = pot_fn_sr(
                positions, box, pairs, mScales, a_list, b_list, q_list, c_list[0]
            )
            E_lr = pot_fn_lr(positions, box, pairs, c_list.T, mScales)
            return E_sr - E_lr

        self._jaxPotential = potential_fn
        # self._top_data = data

    def getJaxPotential(self):
        return self._jaxPotential

    def renderXML(self):
        # generate xml force field file
        pass

# register all parsers
app.forcefield.parsers["ADMPDispForce"] = ADMPDispGenerator.parseElement


class ADMPDispPmeGenerator:
    r'''
    This one computes the undamped C6/C8/C10 interactions
    math:`u = \sum_{ij} c6/r^6 + c8/r^8 + c10/r^10 $$`
=======

            E_sr = pot_fn_sr(
                positions, box, pairs, mScales, a_list, b_list, q_list, c_list[0]
            )
            E_lr = pot_fn_lr(positions, box, pairs, c_list.T, mScales)
            return E_sr - E_lr

        self._jaxPotential = potential_fn
        # self._top_data = data

    def getJaxPotential(self):
        return self._jaxPotential

    def renderXML(self):
        # generate xml force field file
        pass

# register all parsers
app.forcefield.parsers["ADMPDispForce"] = ADMPDispGenerator.parseElement


class ADMPDispPmeGenerator:
    '''
    This one computes the undamped C6/C8/C10 interactions
    u = \sum_{ij} c6/r^6 + c8/r^8 + c10/r^10
>>>>>>> 14dee6e3
    '''

    def __init__(self, hamiltonian):
        self.ff = hamiltonian
        self.params = {
                "C6": [],
                "C8": [],
                "C10": []
                }
        self._jaxPotential = None
        self.types = []
        self.ethresh = 5e-4
        self.pmax = 10

    def registerAtomType(self, atom):
        self.types.append(atom["type"])
        self.params["C6"].append(float(atom["C6"]))
        self.params["C8"].append(float(atom["C8"]))
        self.params["C10"].append(float(atom["C10"]))

    @staticmethod
    def parseElement(element, hamiltonian):
        generator = ADMPDispPmeGenerator(hamiltonian)
        hamiltonian.registerGenerator(generator)
        # covalent scales
        mScales = []
        for i in range(2, 7):
            mScales.append(float(element.attrib["mScale1%d" % i]))
        mScales.append(1.0)
        generator.params["mScales"] = mScales
        for atomtype in element.findall("Atom"):
            generator.registerAtomType(atomtype.attrib)
        # jax it!
        for k in generator.params.keys():
            generator.params[k] = jnp.array(generator.params[k])
        generator.types = np.array(generator.types)

    def createForce(self, system, data, nonbondedMethod, nonbondedCutoff,
                    args):
        methodMap = {
            app.CutoffPeriodic: "CutoffPeriodic",
            app.NoCutoff: "NoCutoff",
            app.PME: "PME",
        }
        if nonbondedMethod not in methodMap:
            raise ValueError("Illegal nonbonded method for ADMPDispPmeForce")
        if nonbondedMethod is app.CutoffPeriodic:
            self.lpme = False
        else:
            self.lpme = True

        n_atoms = len(data.atoms)
        # build index map
        map_atomtype = np.zeros(n_atoms, dtype=int)
        for i in range(n_atoms):
            atype = data.atomType[data.atoms[i]]
            map_atomtype[i] = np.where(self.types == atype)[0][0]
        self.map_atomtype = map_atomtype
        # build covalent map
        covalent_map = build_covalent_map(data, 6)

        # here box is only used to setup ewald parameters, no need to be differentiable
        a, b, c = system.getDefaultPeriodicBoxVectors()
        box = jnp.array([a._value, b._value, c._value]) * 10
        # get the admp calculator
        rc = nonbondedCutoff.value_in_unit(unit.angstrom)

        # get calculator
        if 'ethresh' in args:
            self.ethresh = args['ethresh']

        disp_force = ADMPDispPmeForce(box, covalent_map, rc, self.ethresh,
                                         self.pmax, self.lpme)
        self.disp_force = disp_force
        pot_fn_lr = disp_force.get_energy

        def potential_fn(positions, box, pairs, params):
            mScales = params["mScales"]
            C6_list = params["C6"][map_atomtype] * 1e6 # to kj/mol * A**6
            C8_list = params["C8"][map_atomtype] * 1e8
            C10_list = params["C10"][map_atomtype] * 1e10
            c6_list = jnp.sqrt(C6_list)
            c8_list = jnp.sqrt(C8_list)
            c10_list = jnp.sqrt(C10_list)
            c_list = jnp.vstack((c6_list, c8_list, c10_list))
            E_lr = pot_fn_lr(positions, box, pairs, c_list.T, mScales)
            return - E_lr

        self._jaxPotential = potential_fn
        # self._top_data = data

    def getJaxPotential(self):
        return self._jaxPotential

    def renderXML(self):
        # generate xml force field file
        pass

# register all parsers
app.forcefield.parsers["ADMPDispPmeForce"] = ADMPDispPmeGenerator.parseElement

class QqTtDampingGenerator:
<<<<<<< HEAD
    r'''
=======
    '''
>>>>>>> 14dee6e3
    This one calculates the tang-tonnies damping of charge-charge interaction
    E = \sum_ij exp(-B*r)*(1+B*r)*q_i*q_j/r
    '''
    def __init__(self, hamiltonian):
        self.ff = hamiltonian
        self.params = {
            "B": [],
            "Q": [],
        }
        self._jaxPotential = None
        self.types = []

    def registerAtomType(self, atom):
        self.types.append(atom["type"])
        self.params["B"].append(float(atom["B"]))
        self.params["Q"].append(float(atom["Q"]))

    @staticmethod
    def parseElement(element, hamiltonian):
        generator = QqTtDampingGenerator(hamiltonian)
        hamiltonian.registerGenerator(generator)
        # covalent scales
        mScales = []
        for i in range(2, 7):
            mScales.append(float(element.attrib["mScale1%d" % i]))
        mScales.append(1.0)
        generator.params["mScales"] = mScales
        for atomtype in element.findall("Atom"):
            generator.registerAtomType(atomtype.attrib)
        # jax it!
        for k in generator.params.keys():
            generator.params[k] = jnp.array(generator.params[k])
        generator.types = np.array(generator.types)

    # on working
    def createForce(self, system, data, nonbondedMethod, nonbondedCutoff,
                    args):

        n_atoms = len(data.atoms)
        # build index map
        map_atomtype = np.zeros(n_atoms, dtype=int)
        for i in range(n_atoms):
            atype = data.atomType[data.atoms[i]]
            map_atomtype[i] = np.where(self.types == atype)[0][0]
        self.map_atomtype = map_atomtype
        # build covalent map
        covalent_map = build_covalent_map(data, 6)

        pot_fn_sr = generate_pairwise_interaction(TT_damping_qq_kernel,
                                                  covalent_map,
                                                  static_args={})

        def potential_fn(positions, box, pairs, params):
            mScales = params["mScales"]
            b_list = params["B"][map_atomtype] / 10 # convert to A^-1
            q_list = params["Q"][map_atomtype]

            E_sr = pot_fn_sr(positions, box, pairs, mScales, b_list, q_list)
            return E_sr

        self._jaxPotential = potential_fn
        # self._top_data = data

    def getJaxPotential(self):
        return self._jaxPotential

    def renderXML(self):
        # generate xml force field file
        pass

# register all parsers
app.forcefield.parsers["QqTtDampingForce"] = QqTtDampingGenerator.parseElement


class SlaterDampingGenerator:
<<<<<<< HEAD
    r'''
=======
    '''
>>>>>>> 14dee6e3
    This one computes the slater-type damping function for c6/c8/c10 dispersion
    E = \sum_ij (f6-1)*c6/r6 + (f8-1)*c8/r8 + (f10-1)*c10/r10
    fn = f_tt(x, n)
    x = br - (2*br2 + 3*br) / (br2 + 3*br + 3)
    '''
    def __init__(self, hamiltonian):
        self.ff = hamiltonian
        self.params = {
            "B": [],
            "C6": [],
            "C8": [],
            "C10": [],
        }
        self._jaxPotential = None
        self.types = []

    def registerAtomType(self, atom):
        self.types.append(atom["type"])
        self.params["B"].append(float(atom["B"]))
        self.params["C6"].append(float(atom["C6"]))
        self.params["C8"].append(float(atom["C8"]))
        self.params["C10"].append(float(atom["C10"]))

    @staticmethod
    def parseElement(element, hamiltonian):
        generator = SlaterDampingGenerator(hamiltonian)
        hamiltonian.registerGenerator(generator)
        # covalent scales
        mScales = []
        for i in range(2, 7):
            mScales.append(float(element.attrib["mScale1%d" % i]))
        mScales.append(1.0)
        generator.params["mScales"] = mScales
        for atomtype in element.findall("Atom"):
            generator.registerAtomType(atomtype.attrib)
        # jax it!
        for k in generator.params.keys():
            generator.params[k] = jnp.array(generator.params[k])
        generator.types = np.array(generator.types)

    def createForce(self, system, data, nonbondedMethod, nonbondedCutoff,
                    args):

        n_atoms = len(data.atoms)
        # build index map
        map_atomtype = np.zeros(n_atoms, dtype=int)
        for i in range(n_atoms):
            atype = data.atomType[data.atoms[i]]
            map_atomtype[i] = np.where(self.types == atype)[0][0]
        self.map_atomtype = map_atomtype
        # build covalent map
        covalent_map = build_covalent_map(data, 6)

        # WORKING
        pot_fn_sr = generate_pairwise_interaction(slater_disp_damping_kernel,
                                                  covalent_map,
                                                  static_args={})

        def potential_fn(positions, box, pairs, params):
            mScales = params["mScales"]
            b_list = params["B"][map_atomtype] / 10 # convert to A^-1
            c6_list = jnp.sqrt(params["C6"][map_atomtype] * 1e6) # to kj/mol * A**6
            c8_list = jnp.sqrt(params["C8"][map_atomtype] * 1e8)
            c10_list = jnp.sqrt(params["C10"][map_atomtype] * 1e10)
            E_sr = pot_fn_sr(positions, box, pairs, mScales, b_list, c6_list, c8_list, c10_list)
            return E_sr

        self._jaxPotential = potential_fn
        # self._top_data = data
    
    def getJaxPotential(self):
        return self._jaxPotential

    def renderXML(self):
        # generate xml force field file
        pass

app.forcefield.parsers["SlaterDampingForce"] = SlaterDampingGenerator.parseElement


class SlaterExGenerator:
<<<<<<< HEAD
    r'''
=======
    '''
>>>>>>> 14dee6e3
    This one computes the Slater-ISA type exchange interaction
    u = \sum_ij A * (1/3*(Br)^2 + Br + 1)
    '''

    def __init__(self, hamiltonian):
        self.ff = hamiltonian
        self.params = {
                "A": [],
                "B": [],
                }
        self._jaxPotential = None
        self.types = []

    def registerAtomType(self, atom):
        self.types.append(atom["type"])
        self.params["A"].append(float(atom["A"]))
        self.params["B"].append(float(atom["B"]))

    @staticmethod
    def parseElement(element, hamiltonian):
        generator = SlaterExGenerator(hamiltonian)
        hamiltonian.registerGenerator(generator)
        # covalent scales
        mScales = []
        for i in range(2, 7):
            mScales.append(float(element.attrib["mScale1%d" % i]))
        mScales.append(1.0)
        generator.params["mScales"] = mScales
        for atomtype in element.findall("Atom"):
            generator.registerAtomType(atomtype.attrib)
        # jax it!
        for k in generator.params.keys():
            generator.params[k] = jnp.array(generator.params[k])
        generator.types = np.array(generator.types)

    def createForce(self, system, data, nonbondedMethod, nonbondedCutoff,
                    args):

        n_atoms = len(data.atoms)
        # build index map
        map_atomtype = np.zeros(n_atoms, dtype=int)
        for i in range(n_atoms):
            atype = data.atomType[data.atoms[i]]
            map_atomtype[i] = np.where(self.types == atype)[0][0]
        self.map_atomtype = map_atomtype
        # build covalent map
        covalent_map = build_covalent_map(data, 6)

        pot_fn_sr = generate_pairwise_interaction(slater_sr_kernel,
                                                  covalent_map,
                                                  static_args={})

        def potential_fn(positions, box, pairs, params):
            mScales = params["mScales"]
            a_list = params["A"][map_atomtype]
            b_list = params["B"][map_atomtype] / 10   # nm^-1 to A^-1

            return pot_fn_sr(positions, box, pairs, mScales, a_list, b_list)

        self._jaxPotential = potential_fn
        # self._top_data = data

    def getJaxPotential(self):
        return self._jaxPotential

    def renderXML(self):
        # generate xml force field file
        pass

app.forcefield.parsers["SlaterExForce"] = SlaterExGenerator.parseElement


# Here are all the short range "charge penetration" terms
# They all have the exchange form
class SlaterSrEsGenerator(SlaterExGenerator):
    def __init__(self):
        super().__init__(self)
class SlaterSrPolGenerator(SlaterExGenerator):
    def __init__(self):
        super().__init__(self)
class SlaterSrDispGenerator(SlaterExGenerator):
    def __init__(self):
        super().__init__(self)
class SlaterDhfGenerator(SlaterExGenerator):
    def __init__(self):
        super().__init__(self)

# register all parsers
app.forcefield.parsers["SlaterSrEsForce"] = SlaterSrEsGenerator.parseElement
app.forcefield.parsers["SlaterSrPolForce"] = SlaterSrPolGenerator.parseElement
app.forcefield.parsers["SlaterSrDispForce"] = SlaterSrDispGenerator.parseElement
app.forcefield.parsers["SlaterDhfForce"] = SlaterDhfGenerator.parseElement


class ADMPPmeGenerator:
    def __init__(self, hamiltonian):
        self.ff = hamiltonian
        self.kStrings = {
            "kz": [],
            "kx": [],
            "ky": [],
        }
        self._input_params = {
            "c0": [],
            "dX": [],
            "dY": [],
            "dZ": [],
            "qXX": [],
            "qXY": [],
            "qYY": [],
            "qXZ": [],
            "qYZ": [],
            "qZZ": [],
            "oXXX": [],
            "oXXY": [],
            "oXYY": [],
            "oYYY": [],
            "oXXZ": [],
            "oXYZ": [],
            "oYYZ": [],
            "oXZZ": [],
            "oYZZ": [],
            "oZZZ": [],
            "thole": [],
            "polarizabilityXX": [],
            "polarizabilityYY": [],
            "polarizabilityZZ": [],
        }
        self.params = {
            "mScales": [],
            "pScales": [],
            "dScales": [],
        }
        # if more or optional input params
        # self._input_params = defaultDict(list)
        self._jaxPotential = None
        self.types = []
        self.ethresh = 5e-4
        self.lpol = False
        self.ref_dip = ""

    def registerAtomType(self, atom: dict):

        self.types.append(atom.pop("type"))

        kStrings = ["kz", "kx", "ky"]
        for kString in kStrings:
            if kString in atom:
                self.kStrings[kString].append(atom.pop(kString))
            else:
                self.kStrings[kString].append("0")

        for k, v in atom.items():
            self._input_params[k].append(float(v))

    @staticmethod
    def parseElement(element, hamiltonian):

        """ parse admp related parameters in XML file
        
            example:
            
            <ADMPDispForce mScale12="0.00" mScale13="0.00" mScale14="0.00" mScale15="1.00" mScale16="1.00">
              <Atom type="380" A="1203470.743" B="37.81265679" Q="-0.741706" C6="0.001383816" C8="7.27065e-05" C10="1.8076465e-6"/>
              <Atom type="381" A="83.2283563" B="37.78544799"  Q="0.370853" C6="5.7929e-05" C8="1.416624e-06" C10="2.26525e-08"/>
            </ADMPDispForce>

            <ADMPPmeForce lmax="2" mScale12="0.00" mScale13="0.00" mScale14="0.00" mScale15="1.00" mScale16="1.00" pScale12="0.00" pScale13="0.00" pScale14="0.00" pScale15="1.00" pScale16="1.00" dScale12="0.00" dScale13="0.00" dScale14="0.00" dScale15="1.00" dScale16="1.00">
            
              <Atom type="380" kz="-381" kx="-381"
                            c0="-1.0614"
                            dX="0.0" dY="0.0"  dZ="-0.023671684"
                            qXX="0.000150963" qXY="0.0" qYY="0.00008707" qXZ="0.0" qYZ="0.0" qZZ="-0.000238034"
                            oXXX="0.0" oXXY="0.0" oXYY="0.0" oYYY="0.0" oXXZ="0.0000" oXYZ="0.0" oYYZ="0.00000" oXZZ="0.0" oYZZ="0.0" oZZZ="-0.0000"
                            />
              <Atom type="381" kz="380" kx="381"
                            c0="0.5307"
                            dX="0.0" dY="0.0"  dZ="0.0"
                            qXX="0.0" qXY="0.0" qYY="0.0" qXZ="0.0" qYZ="0.0" qZZ="0.0"
                            oXXX="0.0" oXXY="0.0" oXYY="0.0" oYYY="0.0" oXXZ="0.0" oXYZ="0.0" oYYZ="0.0" oXZZ="0.0" oYZZ="0.0" oZZZ="0.0"
                            /> 
              <Polarize type="380" polarizabilityXX="0.00088" polarizabilityYY="0.00088" polarizabilityZZ="0.00088" thole="8.0"/>
              <Polarize type="381" polarizabilityXX="0.000" polarizabilityYY="0.000" polarizabilityZZ="0.000" thole="0.0"/>
            </ADMPPmeForce>
        
        """

        generator = ADMPPmeGenerator(hamiltonian)
        generator.lmax = int(element.attrib.get("lmax"))
        generator.defaultTholeWidth = 5

        hamiltonian.registerGenerator(generator)

        for i in range(2, 7):
            generator.params["mScales"].append(float(element.attrib["mScale1%d" % i]))
            generator.params["pScales"].append(float(element.attrib["pScale1%d" % i]))
            generator.params["dScales"].append(float(element.attrib["dScale1%d" % i]))

        # make sure the last digit is 1.0
        generator.params["mScales"].append(1.0)
        generator.params["pScales"].append(1.0)
        generator.params["dScales"].append(1.0)

        if element.findall("Polarize"):
            generator.lpol = True
        else:
            generator.lpol = False

        for atomType in element.findall("Atom"):
            atomAttrib = atomType.attrib
            # if not set
            atomAttrib.update(
                {"polarizabilityXX": 0, "polarizabilityYY": 0, "polarizabilityZZ": 0}
            )
            for polarInfo in element.findall("Polarize"):
                polarAttrib = polarInfo.attrib
                if polarInfo.attrib["type"] == atomAttrib["type"]:
                    # cover default
                    atomAttrib.update(polarAttrib)
                    break
            generator.registerAtomType(atomAttrib)

        for k in generator._input_params.keys():
            generator._input_params[k] = jnp.array(generator._input_params[k])
        generator.types = np.array(generator.types)

        n_atoms = len(element.findall("Atom"))
<<<<<<< HEAD
        generator.n_atoms = n_atoms
=======
>>>>>>> 14dee6e3

        # map atom multipole moments
        if generator.lmax == 0:
            n_mtps = 1
        elif generator.lmax == 1:
            n_mtps = 4
        elif generator.lmax == 2:
            n_mtps = 10
        Q = np.zeros((n_atoms, n_mtps))

        Q[:, 0] = generator._input_params["c0"]
        if generator.lmax >= 1:
            Q[:, 1] = generator._input_params["dX"] * 10
            Q[:, 2] = generator._input_params["dY"] * 10
            Q[:, 3] = generator._input_params["dZ"] * 10
        if generator.lmax >= 2:
            Q[:, 4] = generator._input_params["qXX"] * 300
            Q[:, 5] = generator._input_params["qYY"] * 300
            Q[:, 6] = generator._input_params["qZZ"] * 300
            Q[:, 7] = generator._input_params["qXY"] * 300
            Q[:, 8] = generator._input_params["qXZ"] * 300
            Q[:, 9] = generator._input_params["qYZ"] * 300

        # add all differentiable params to self.params
        Q_local = convert_cart2harm(Q, generator.lmax)
        generator.params["Q_local"] = Q_local

        if generator.lpol:
            pol = jnp.vstack(
                (
                    generator._input_params["polarizabilityXX"],
                    generator._input_params["polarizabilityYY"],
                    generator._input_params["polarizabilityZZ"],
                )
            ).T
            pol = 1000 * jnp.mean(pol, axis=1)
            tholes = jnp.array(generator._input_params["thole"])
            generator.params["pol"] = pol
            generator.params["tholes"] = tholes
        else:
            pol = None
            tholes = None

        # generator.params['']
        for k in generator.params.keys():
            generator.params[k] = jnp.array(generator.params[k])

    def createForce(self, system, data, nonbondedMethod, nonbondedCutoff, args):

        methodMap = {
            app.CutoffPeriodic: "CutoffPeriodic",
            app.NoCutoff: "NoCutoff",
            app.PME: "PME",
        }
        if nonbondedMethod not in methodMap:
            raise ValueError("Illegal nonbonded method for ADMPPmeForce")
        if nonbondedMethod is app.CutoffPeriodic:
            self.lpme = False
        else:
            self.lpme = True

        n_atoms = len(data.atoms)
        map_atomtype = np.zeros(n_atoms, dtype=int)

        for i in range(n_atoms):
            atype = data.atomType[data.atoms[i]]
            map_atomtype[i] = np.where(self.types == atype)[0][0]
        self.map_atomtype = map_atomtype

        # here box is only used to setup ewald parameters, no need to be differentiable
        a, b, c = system.getDefaultPeriodicBoxVectors()
        box = jnp.array([a._value, b._value, c._value]) * 10

        # get the admp calculator
        rc = nonbondedCutoff.value_in_unit(unit.angstrom)

        # build covalent map
        covalent_map = build_covalent_map(data, 6)

        # build intra-molecule axis
        # the following code is the direct transplant of forcefield.py in openmm 7.4.0

        if self.lmax > 0:

            # setting up axis_indices and axis_type
            ZThenX = 0
            Bisector = 1
            ZBisect = 2
            ThreeFold = 3
            ZOnly = 4  # typo fix
            NoAxisType = 5
            LastAxisTypeIndex = 6

            self.axis_types = []
            self.axis_indices = []
            for i_atom in range(n_atoms):
                atom = data.atoms[i_atom]
                t = data.atomType[atom]
                # if t is in type list?
                if t in self.types:
                    itypes = np.where(self.types == t)[0]
                    hit = 0
                    # try to assign multipole parameters via only 1-2 connected atoms
                    for itype in itypes:
                        if hit != 0:
                            break
                        kz = int(self.kStrings["kz"][itype])
                        kx = int(self.kStrings["kx"][itype])
                        ky = int(self.kStrings["ky"][itype])
                        neighbors = np.where(covalent_map[i_atom] == 1)[0]
                        zaxis = -1
                        xaxis = -1
                        yaxis = -1
                        for z_index in neighbors:
                            if hit != 0:
                                break
                            z_type = int(data.atomType[data.atoms[z_index]])
                            if z_type == abs(
                                kz
                            ):  # find the z atom, start searching for x
                                for x_index in neighbors:
                                    if x_index == z_index or hit != 0:
                                        continue
                                    x_type = int(data.atomType[data.atoms[x_index]])
                                    if x_type == abs(
                                        kx
                                    ):  # find the x atom, start searching for y
                                        if ky == 0:
                                            zaxis = z_index
                                            xaxis = x_index
                                            # cannot ditinguish x and z? use the smaller index for z, and the larger index for x
                                            if x_type == z_type and xaxis < zaxis:
                                                swap = z_axis
                                                z_axis = x_axis
                                                x_axis = swap
                                            # otherwise, try to see if we can find an even smaller index for x?
                                            else:
                                                for x_index in neighbors:
                                                    x_type1 = int(
                                                        data.atomType[
                                                            data.atoms[x_index]
                                                        ]
                                                    )
                                                    if (
                                                        x_type1 == abs(kx)
                                                        and x_index != z_index
                                                        and x_index < xaxis
                                                    ):
                                                        xaxis = x_index
                                            hit = 1  # hit, finish matching
                                            matched_itype = itype
                                        else:
                                            for y_index in neighbors:
                                                if (
                                                    y_index == z_index
                                                    or y_index == x_index
                                                    or hit != 0
                                                ):
                                                    continue
                                                y_type = int(
                                                    data.atomType[data.atoms[y_index]]
                                                )
                                                if y_type == abs(ky):
                                                    zaxis = z_index
                                                    xaxis = x_index
                                                    yaxis = y_index
                                                    hit = 2
                                                    matched_itype = itype
                    # assign multipole parameters via 1-2 and 1-3 connected atoms
                    for itype in itypes:
                        if hit != 0:
                            break
                        kz = int(self.kStrings["kz"][itype])
                        kx = int(self.kStrings["kx"][itype])
                        ky = int(self.kStrings["ky"][itype])
                        neighbors_1st = np.where(covalent_map[i_atom] == 1)[0]
                        neighbors_2nd = np.where(covalent_map[i_atom] == 2)[0]
                        zaxis = -1
                        xaxis = -1
                        yaxis = -1
                        for z_index in neighbors_1st:
                            if hit != 0:
                                break
                            z_type = int(data.atomType[data.atoms[z_index]])
                            if z_type == abs(kz):
                                for x_index in neighbors_2nd:
                                    if x_index == z_index or hit != 0:
                                        continue
                                    x_type = int(data.atomType[data.atoms[x_index]])
                                    # we ask x to be in 2'nd neighbor, and x is z's neighbor
                                    if (
                                        x_type == abs(kx)
                                        and covalent_map[z_index, x_index] == 1
                                    ):
                                        if ky == 0:
                                            zaxis = z_index
                                            xaxis = x_index
                                            # select smallest x index
                                            for x_index in neighbors_2nd:
                                                x_type1 = int(
                                                    data.atomType[data.atoms[x_index]]
                                                )
                                                if (
                                                    x_type1 == abs(kx)
                                                    and x_index != z_index
                                                    and covalent_map[x_index, z_index]
                                                    == 1
                                                    and x_index < xaxis
                                                ):
                                                    xaxis = x_index
                                            hit = 3
                                            matched_itype = itype
                                        else:
                                            for y_index in neighbors_2nd:
                                                if (
                                                    y_index == z_index
                                                    or y_index == x_index
                                                    or hit != 0
                                                ):
                                                    continue
                                                y_type = int(
                                                    data.atomType[data.atoms[y_index]]
                                                )
                                                if (
                                                    y_type == abs(ky)
                                                    and covalent_map[y_index, z_index]
                                                    == 1
                                                ):
                                                    zaxis = z_index
                                                    xaxis = x_index
                                                    yaxis = y_index
                                                    hit = 4
                                                    matched_itype = itype
                    # assign multipole parameters via only a z-defining atom
                    for itype in itypes:
                        if hit != 0:
                            break
                        kz = int(self.kStrings["kz"][itype])
                        kx = int(self.kStrings["kx"][itype])
                        zaxis = -1
                        xaxis = -1
                        yaxis = -1
                        neighbors = np.where(covalent_map[i_atom] == 1)[0]
                        for z_index in neighbors:
                            if hit != 0:
                                break
                            z_type = int(data.atomType[data.atoms[z_index]])
                            if kx == 0 and z_type == abs(kz):
                                zaxis = z_index
                                hit = 5
                                matched_itype = itype
                    # assign multipole parameters via no connected atoms
                    for itype in itypes:
                        if hit != 0:
                            break
                        kz = int(self.kStrings["kz"][itype])
                        zaxis = -1
                        xaxis = -1
                        yaxis = -1
                        if kz == 0:
                            hit = 6
                            matched_itype = itype
                    # add particle if there was a hit
                    if hit != 0:
                        map_atomtype[i_atom] = matched_itype
                        self.axis_indices.append([zaxis, xaxis, yaxis])

                        kz = int(self.kStrings["kz"][matched_itype])
                        kx = int(self.kStrings["kx"][matched_itype])
                        ky = int(self.kStrings["ky"][matched_itype])
                        axisType = ZThenX
                        if kz == 0:
                            axisType = NoAxisType
                        if kz != 0 and kx == 0:
                            axisType = ZOnly
                        if kz < 0 or kx < 0:
                            axisType = Bisector
                        if kx < 0 and ky < 0:
                            axisType = ZBisect
                        if kz < 0 and kx < 0 and ky < 0:
                            axisType = ThreeFold
                        self.axis_types.append(axisType)

                    else:
                        sys.exit("Atom %d not matched in forcefield!" % i_atom)

                else:
                    sys.exit("Atom %d not matched in forcefield!" % i_atom)
            self.axis_indices = np.array(self.axis_indices)
            self.axis_types = np.array(self.axis_types)
        else:
            self.axis_types = None
            self.axis_indices = None

        if "ethresh" in args:
            self.ethresh = args["ethresh"]

        pme_force = ADMPPmeForce(
            box,
            self.axis_types,
            self.axis_indices,
            covalent_map,
            rc,
            self.ethresh,
            self.lmax,
            self.lpol,
            lpme=self.lpme
        )
        self.pme_force = pme_force

        def potential_fn(positions, box, pairs, params):

            mScales = params["mScales"]
            Q_local = params["Q_local"][map_atomtype]
            if self.lpol:
                pScales = params["pScales"]
                dScales = params["dScales"]
                pol = params["pol"][map_atomtype]
                tholes = params["tholes"][map_atomtype]

                return pme_force.get_energy(
                    positions,
                    box,
                    pairs,
                    Q_local,
                    pol,
                    tholes,
                    mScales,
                    pScales,
                    dScales,
                    pme_force.U_ind,
                )
            else:
                return pme_force.get_energy(positions, box, pairs, Q_local, mScales)

        self._jaxPotential = potential_fn

    def getJaxPotential(self):
        return self._jaxPotential

    def renderXML(self):
        
        # <ADMPPmeForce>
        
        finfo = XMLNodeInfo('ADMPPmeForce')
        finfo.addAttribute('lmax', str(self.lmax))
        outputparams = deepcopy(self.params)
        mScales = outputparams.pop('mScales')
        pScales = outputparams.pop('pScales')
        dScales = outputparams.pop('dScales')
        for i in range(len(mScales)):
            finfo.addAttribute(f'mScale1{i+2}', str(mScales[i]))
        for i in range(len(pScales)):
            finfo.addAttribute(f'pScale{i+1}', str(pScales[i]))
        for i in range(len(dScales)):
            finfo.addAttribute(f'dScale{i+1}', str(dScales[i]))
                    
        Q = outputparams['Q_local']
        Q_global = convert_harm2cart(Q, self.lmax)
        
        # <Atom>
        for atom in range(self.n_atoms):
            info = {'type': self.map_atomtype[atom]}
            info.update({ktype:self.kStrings[ktype][atom] for ktype in ['kz', 'kx', 'ky']})
            for i, key in enumerate(['c0', 'dX', 'dY', 'dZ', 'qXX', 'qXY', 'qXZ', 'qYY', 'qYZ', 'qZZ']):
                info[key] = "%.8f" % Q_global[atom][i]
            finfo.addElement('Atom', info)
            
        # <Polarize>
        for t in range(len(self.types)):
            info = {
                'type': self.types[t]
            }
            info.update({p: "%.8f" % self.params['pol'][t] for p in ['polarizabilityXX', 'polarizabilityYY', 'polarizabilityZZ']})
            finfo.addElement('Polarize', info)
            
        return finfo


app.forcefield.parsers["ADMPPmeForce"] = ADMPPmeGenerator.parseElement


class HarmonicBondJaxGenerator:
    def __init__(self, hamiltonian):
        self.ff = hamiltonian
        self.params = {"k": [], "length": []}
        self._jaxPotential = None
        self.types = []
        self.typetexts = []

    def registerBondType(self, bond):
        typetxt = findAtomTypeTexts(bond, 2)
        types = self.ff._findAtomTypes(bond, 2)
        self.types.append(types)
        self.typetexts.append(typetxt)
        self.params["k"].append(float(bond["k"]))
        self.params["length"].append(float(bond["length"]))  # length := r0

    @staticmethod
    def parseElement(element, hamiltonian):

<<<<<<< HEAD
        r"""parse <HarmonicBondForce> section in XML file
=======
        """parse <HarmonicBondForce> section in XML file
>>>>>>> 14dee6e3
        
            example: 
            
              <HarmonicBondForce>
                <Bond type1="ow" type2="hw" length="0.09572000000000001" k="462750.3999999999"/>
                <Bond type1="hw" type2="hw" length="0.15136000000000002" k="462750.3999999999"/>
              <\HarmonicBondForce>
        
        """
        generator = HarmonicBondJaxGenerator(hamiltonian)
        hamiltonian.registerGenerator(generator)
        for bondtype in element.findall("Bond"):
            generator.registerBondType(bondtype.attrib)

    def createForce(self, system, data, nonbondedMethod, nonbondedCutoff, args):
        # jax it!
        for k in self.params.keys():
            self.params[k] = jnp.array(self.params[k])
        self.types = np.array(self.types)

        n_bonds = len(data.bonds)
        # build map
        map_atom1 = np.zeros(n_bonds, dtype=int)
        map_atom2 = np.zeros(n_bonds, dtype=int)
        map_param = np.zeros(n_bonds, dtype=int)
        for i in range(n_bonds):
            idx1 = data.bonds[i].atom1
            idx2 = data.bonds[i].atom2
            type1 = data.atomType[data.atoms[idx1]]
            type2 = data.atomType[data.atoms[idx2]]
            ifFound = False
            for ii in range(len(self.types)):
                if (type1 in self.types[ii][0] and type2 in self.types[ii][1]) or (
                    type1 in self.types[ii][1] and type2 in self.types[ii][0]
                ):
                    map_atom1[i] = idx1
                    map_atom2[i] = idx2
                    map_param[i] = ii
                    ifFound = True
                    break
            if not ifFound:
                raise BaseException("No parameter for bond %i - %i" % (idx1, idx2))

        bforce = HarmonicBondJaxForce(map_atom1, map_atom2, map_param)

        def potential_fn(positions, box, pairs, params):
            return bforce.get_energy(
                positions, box, pairs, params["k"], params["length"]
            )

        self._jaxPotential = potential_fn
        # self._top_data = data

    def getJaxPotential(self):
        return self._jaxPotential

    def renderXML(self):
        # generate xml force field file
        finfo = XMLNodeInfo("HarmonicBondForce")
        for ntype in range(len(self.types)):
            binfo = {}
            k1, v1 = self.typetexts[ntype][0]
            k2, v2 = self.typetexts[ntype][1]
            binfo[k1] = v1
            binfo[k2] = v2
            for key in self.params.keys():
                binfo[key] = "%.8f"%self.params[key][ntype]
            finfo.addElement("Bond", binfo)
        return finfo



# register all parsers
app.forcefield.parsers["HarmonicBondForce"] = HarmonicBondJaxGenerator.parseElement


class HarmonicAngleJaxGenerator:
    def __init__(self, hamiltonian):
        self.ff = hamiltonian
        self.params = {"k": [], "angle": []}
        self._jaxPotential = None
        self.types = []

    def registerAngleType(self, angle):
        types = self.ff._findAtomTypes(angle, 3)
        self.types.append(types)
        self.params["k"].append(float(angle["k"]))
        self.params["angle"].append(float(angle["angle"]))

    @staticmethod
    def parseElement(element, hamiltonian):
<<<<<<< HEAD
        r""" parse <HarmonicAngleForce> section in XML file
=======
        """ parse <HarmonicAngleForce> section in XML file
>>>>>>> 14dee6e3

            example:
              <HarmonicAngleForce>
                <Angle type1="hw" type2="ow" type3="hw" angle="1.8242181341844732" k="836.8000000000001"/>
                <Angle type1="hw" type2="hw" type3="ow" angle="2.2294835864975564" k="0.0"/>
              <\HarmonicAngleForce>

        """
        generator = HarmonicAngleJaxGenerator(hamiltonian)
        hamiltonian.registerGenerator(generator)
        for bondtype in element.findall("Angle"):
            generator.registerAngleType(bondtype.attrib)

    def createForce(self, system, data, nonbondedMethod, nonbondedCutoff, args):

        # jax it!
        for k in self.params.keys():
            self.params[k] = jnp.array(self.params[k])
        self.types = np.array(self.types)

        n_angles = len(data.angles)
        # build map
        map_atom1 = np.zeros(n_angles, dtype=int)
        map_atom2 = np.zeros(n_angles, dtype=int)
        map_atom3 = np.zeros(n_angles, dtype=int)
        map_param = np.zeros(n_angles, dtype=int)
        for i in range(n_angles):
            idx1 = data.angles[i][0]
            idx2 = data.angles[i][1]
            idx3 = data.angles[i][2]
            type1 = data.atomType[data.atoms[idx1]]
            type2 = data.atomType[data.atoms[idx2]]
            type3 = data.atomType[data.atoms[idx3]]
            ifFound = False
            for ii in range(len(self.types)):
                if type2 in self.types[ii][1]:
                    if (type1 in self.types[ii][0] and type3 in self.types[ii][2]) or (
                        type1 in self.types[ii][2] and type3 in self.types[ii][0]
                    ):
                        map_atom1[i] = idx1
                        map_atom2[i] = idx2
                        map_atom3[i] = idx3
                        map_param[i] = ii
                        ifFound = True
                        break
            if not ifFound:
                raise BaseException(
                    "No parameter for angle %i - %i - %i" % (idx1, idx2, idx3)
                )

        aforce = HarmonicAngleJaxForce(map_atom1, map_atom2, map_atom3, map_param)

        def potential_fn(positions, box, pairs, params):
            return aforce.get_energy(
                positions, box, pairs, params["k"], params["angle"]
            )

        self._jaxPotential = potential_fn
        # self._top_data = data

    def getJaxPotential(self):
        return self._jaxPotential

    def renderXML(self):
        # generate xml force field file
        finfo = XMLNodeInfo("HarmonicAngleForce")
        for i, type in enumerate(self.types):
            t1, t2, t3 = type
            ainfo = {'type1': t1, 'type2': t2, 'type3': t3, 'k': self.params['k'][i], 'angle': self.params['angle'][i]}
            finfo.addElement('Angle', ainfo)
        
        return finfo


# register all parsers
app.forcefield.parsers["HarmonicAngleForce"] = HarmonicAngleJaxGenerator.parseElement


def _matchImproper(data, torsion, generator):
    type1 = data.atomType[data.atoms[torsion[0]]]
    type2 = data.atomType[data.atoms[torsion[1]]]
    type3 = data.atomType[data.atoms[torsion[2]]]
    type4 = data.atomType[data.atoms[torsion[3]]]
    wildcard = generator.ff._atomClasses[""]
    match = None
    for tordef in generator.improper:
        types1 = tordef.types1
        types2 = tordef.types2
        types3 = tordef.types3
        types4 = tordef.types4
        hasWildcard = wildcard in (types1, types2, types3, types4)
        if match is not None and hasWildcard:
            # Prefer specific definitions over ones with wildcards
            continue
        if type1 in types1:
            for (t2, t3, t4) in itertools.permutations(
                ((type2, 1), (type3, 2), (type4, 3))
            ):
                if t2[0] in types2 and t3[0] in types3 and t4[0] in types4:
                    if tordef.ordering == "default":
                        # Workaround to be more consistent with AMBER.  It uses wildcards to define most of its
                        # impropers, which leaves the ordering ambiguous.  It then follows some bizarre rules
                        # to pick the order.
                        a1 = torsion[t2[1]]
                        a2 = torsion[t3[1]]
                        e1 = data.atoms[a1].element
                        e2 = data.atoms[a2].element
                        if e1 == e2 and a1 > a2:
                            (a1, a2) = (a2, a1)
                        elif e1 != elem.carbon and (
                            e2 == elem.carbon or e1.mass < e2.mass
                        ):
                            (a1, a2) = (a2, a1)
                        match = (a1, a2, torsion[0], torsion[t4[1]], tordef)
                        break
                    elif tordef.ordering == "charmm":
                        if hasWildcard:
                            # Workaround to be more consistent with AMBER.  It uses wildcards to define most of its
                            # impropers, which leaves the ordering ambiguous.  It then follows some bizarre rules
                            # to pick the order.
                            a1 = torsion[t2[1]]
                            a2 = torsion[t3[1]]
                            e1 = data.atoms[a1].element
                            e2 = data.atoms[a2].element
                            if e1 == e2 and a1 > a2:
                                (a1, a2) = (a2, a1)
                            elif e1 != elem.carbon and (
                                e2 == elem.carbon or e1.mass < e2.mass
                            ):
                                (a1, a2) = (a2, a1)
                            match = (a1, a2, torsion[0], torsion[t4[1]], tordef)
                        else:
                            # There are no wildcards, so the order is unambiguous.
                            match = (
                                torsion[0],
                                torsion[t2[1]],
                                torsion[t3[1]],
                                torsion[t4[1]],
                                tordef,
                            )
                        break
                    elif tordef.ordering == "amber":
                        # topology atom indexes
                        a2 = torsion[t2[1]]
                        a3 = torsion[t3[1]]
                        a4 = torsion[t4[1]]
                        # residue indexes
                        r2 = data.atoms[a2].residue.index
                        r3 = data.atoms[a3].residue.index
                        r4 = data.atoms[a4].residue.index
                        # template atom indexes
                        ta2 = data.atomTemplateIndexes[data.atoms[a2]]
                        ta3 = data.atomTemplateIndexes[data.atoms[a3]]
                        ta4 = data.atomTemplateIndexes[data.atoms[a4]]
                        # elements
                        e2 = data.atoms[a2].element
                        e3 = data.atoms[a3].element
                        e4 = data.atoms[a4].element
                        if not hasWildcard:
                            if t2[0] == t4[0] and (r2 > r4 or (r2 == r4 and ta2 > ta4)):
                                (a2, a4) = (a4, a2)
                                r2 = data.atoms[a2].residue.index
                                r4 = data.atoms[a4].residue.index
                                ta2 = data.atomTemplateIndexes[data.atoms[a2]]
                                ta4 = data.atomTemplateIndexes[data.atoms[a4]]
                            if t3[0] == t4[0] and (r3 > r4 or (r3 == r4 and ta3 > ta4)):
                                (a3, a4) = (a4, a3)
                                r3 = data.atoms[a3].residue.index
                                r4 = data.atoms[a4].residue.index
                                ta3 = data.atomTemplateIndexes[data.atoms[a3]]
                                ta4 = data.atomTemplateIndexes[data.atoms[a4]]
                            if t2[0] == t3[0] and (r2 > r3 or (r2 == r3 and ta2 > ta3)):
                                (a2, a3) = (a3, a2)
                        else:
                            if e2 == e4 and (r2 > r4 or (r2 == r4 and ta2 > ta4)):
                                (a2, a4) = (a4, a2)
                                r2 = data.atoms[a2].residue.index
                                r4 = data.atoms[a4].residue.index
                                ta2 = data.atomTemplateIndexes[data.atoms[a2]]
                                ta4 = data.atomTemplateIndexes[data.atoms[a4]]
                            if e3 == e4 and (r3 > r4 or (r3 == r4 and ta3 > ta4)):
                                (a3, a4) = (a4, a3)
                                r3 = data.atoms[a3].residue.index
                                r4 = data.atoms[a4].residue.index
                                ta3 = data.atomTemplateIndexes[data.atoms[a3]]
                                ta4 = data.atomTemplateIndexes[data.atoms[a4]]
                            if r2 > r3 or (r2 == r3 and ta2 > ta3):
                                (a2, a3) = (a3, a2)
                        match = (a2, a3, torsion[0], a4, tordef)
                        break

    return match


class PeriodicTorsion(object):
    """A PeriodicTorsion records the information for a periodic torsion definition."""

    def __init__(self, types):
        self.types1 = types[0]
        self.types2 = types[1]
        self.types3 = types[2]
        self.types4 = types[3]
        self.periodicity = []
        self.phase = []
        self.k = []
        self.points = []
        self.ordering = "default"


def _parseTorsion(ff, attrib):
    """Parse the node defining a torsion."""
    types = ff._findAtomTypes(attrib, 4)
    if None in types:
        return None
    torsion = PeriodicTorsion(types)
    index = 1
    while "phase%d" % index in attrib:
        torsion.periodicity.append(int(attrib["periodicity%d" % index]))
        torsion.phase.append(float(attrib["phase%d" % index]))
        torsion.k.append(float(attrib["k%d" % index]))
        index += 1
        torsion.points.append(-1)
    return torsion


class PeriodicTorsionJaxGenerator(object):
    """A PeriodicTorsionGenerator constructs a PeriodicTorsionForce."""

    def __init__(self, hamiltonian):
        self.ff = hamiltonian
        self.p_types = []
        self.i_types = []
        self.params = {
            "k1_p": [],
            "psi1_p": [],
            "k2_p": [],
            "psi2_p": [],
            "k3_p": [],
            "psi3_p": [],
            "k4_p": [],
            "psi4_p": [],
            "k1_i": [],
            "psi1_i": [],
            "k2_i": [],
            "psi2_i": [],
            "k3_i": [],
            "psi3_i": [],
            "k4_i": [],
            "psi4_i": [],
        }
        self.proper = []
        self.improper = []
        self.propersForAtomType = defaultdict(set)

    def registerProperTorsion(self, parameters):
        torsion = _parseTorsion(self.ff, parameters)
        if torsion is not None:
            index = len(self.proper)
            self.proper.append(torsion)
            for t in torsion.types2:
                self.propersForAtomType[t].add(index)
            for t in torsion.types3:
                self.propersForAtomType[t].add(index)

    def registerImproperTorsion(self, parameters, ordering="default"):
        torsion = _parseTorsion(self.ff, parameters)
        if torsion is not None:
            if ordering in ["default", "charmm", "amber"]:
                torsion.ordering = ordering
            else:
                raise ValueError(
                    "Illegal ordering type %s for improper torsion %s"
                    % (ordering, torsion)
                )
            self.improper.append(torsion)

    @staticmethod
    def parseElement(element, ff):
        """ parse <PeriodicTorsionForce> section in XML file
        
            example: 
            
              <PeriodicTorsionForce ordering="amber">
                <Proper type1="" type2="c" type3="c" type4="" periodicity1="2" phase1="3.141592653589793" k1="1.2552"/>
                <Proper type1="" type2="c" type3="c1" type4="" periodicity1="2" phase1="3.141592653589793" k1="0.0"/>
            </PeriodicTorsionForce>

        """
        existing = [f for f in ff._forces if isinstance(f, PeriodicTorsionJaxGenerator)]
        if len(existing) == 0:
            generator = PeriodicTorsionJaxGenerator(ff)
            ff.registerGenerator(generator)
        else:
            generator = existing[0]
        for torsion in element.findall("Proper"):
            generator.registerProperTorsion(torsion.attrib)
        for torsion in element.findall("Improper"):
            if "ordering" in element.attrib:
                generator.registerImproperTorsion(
                    torsion.attrib, element.attrib["ordering"]
                )
            else:
                generator.registerImproperTorsion(torsion.attrib)

    def createForce(self, sys, data, nonbondedMethod, nonbondedCutoff, args):

        # pump proper params
        for tor in self.proper:
            for i in range(len(tor.phase)):
                if tor.periodicity[i] == 1:
                    self.params["k1_p"].append(tor.k[i])
                    self.params["psi1_p"].append(tor.phase[i])
                    tor.points[i] = len(self.params["k1_p"]) - 1
                if tor.periodicity[i] == 2:
                    self.params["k2_p"].append(tor.k[i])
                    self.params["psi2_p"].append(tor.phase[i])
                    tor.points[i] = len(self.params["k2_p"]) - 1
                if tor.periodicity[i] == 3:
                    self.params["k3_p"].append(tor.k[i])
                    self.params["psi3_p"].append(tor.phase[i])
                    tor.points[i] = len(self.params["k3_p"]) - 1
                if tor.periodicity[i] == 4:
                    self.params["k4_p"].append(tor.k[i])
                    self.params["psi4_p"].append(tor.phase[i])
                    tor.points[i] = len(self.params["k4_p"]) - 1
        # pump impr params
        for tor in self.improper:
            for i in range(len(tor.phase)):
                if tor.periodicity[i] == 1:
                    self.params["k1_i"].append(tor.k[i])
                    self.params["psi1_i"].append(tor.phase[i])
                    tor.points[i] = len(self.params["k1_i"]) - 1
                if tor.periodicity[i] == 2:
                    self.params["k2_i"].append(tor.k[i])
                    self.params["psi2_i"].append(tor.phase[i])
                    tor.points[i] = len(self.params["k2_i"]) - 1
                if tor.periodicity[i] == 3:
                    self.params["k3_i"].append(tor.k[i])
                    self.params["psi3_i"].append(tor.phase[i])
                    tor.points[i] = len(self.params["k3_i"]) - 1
                if tor.periodicity[i] == 4:
                    self.params["k4_i"].append(tor.k[i])
                    self.params["psi4_i"].append(tor.phase[i])
                    tor.points[i] = len(self.params["k4_i"]) - 1

        # jax it!
        for k in self.params.keys():
            self.params[k] = jnp.array(self.params[k])

        map_a1_1_p = []
        map_a2_1_p = []
        map_a3_1_p = []
        map_a4_1_p = []
        prm1_p = []
        map_a1_2_p = []
        map_a2_2_p = []
        map_a3_2_p = []
        map_a4_2_p = []
        prm2_p = []
        map_a1_3_p = []
        map_a2_3_p = []
        map_a3_3_p = []
        map_a4_3_p = []
        prm3_p = []
        map_a1_4_p = []
        map_a2_4_p = []
        map_a3_4_p = []
        map_a4_4_p = []
        prm4_p = []

        wildcard = self.ff._atomClasses[""]
        proper_cache = {}
        for torsion in data.propers:
            type1, type2, type3, type4 = [
                data.atomType[data.atoms[torsion[i]]] for i in range(4)
            ]
            sig = (type1, type2, type3, type4)
            sig = frozenset((sig, sig[::-1]))
            match = proper_cache.get(sig, None)
            if match == -1:
                continue
            if match is None:
                for index in self.propersForAtomType[type2]:
                    tordef = self.proper[index]
                    types1 = tordef.types1
                    types2 = tordef.types2
                    types3 = tordef.types3
                    types4 = tordef.types4
                    if (
                        type2 in types2
                        and type3 in types3
                        and type4 in types4
                        and type1 in types1
                    ) or (
                        type2 in types3
                        and type3 in types2
                        and type4 in types1
                        and type1 in types4
                    ):
                        hasWildcard = wildcard in (types1, types2, types3, types4)
                        if (
                            match is None or not hasWildcard
                        ):  # Prefer specific definitions over ones with wildcards
                            match = tordef
                        if not hasWildcard:
                            break
                if match is None:
                    proper_cache[sig] = -1
                else:
                    proper_cache[sig] = match
            if match is not None:
                for i in range(len(match.phase)):
                    if match.k[i] != 0:
                        if match.periodicity[i] == 1:
                            map_a1_1_p.append(torsion[0])
                            map_a2_1_p.append(torsion[1])
                            map_a3_1_p.append(torsion[2])
                            map_a4_1_p.append(torsion[3])
                            prm1_p.append(match.points[i])
                            assert match.points[i] != -1
                        if match.periodicity[i] == 2:
                            map_a1_2_p.append(torsion[0])
                            map_a2_2_p.append(torsion[1])
                            map_a3_2_p.append(torsion[2])
                            map_a4_2_p.append(torsion[3])
                            prm2_p.append(match.points[i])
                            assert match.points[i] != -1
                        if match.periodicity[i] == 3:
                            map_a1_3_p.append(torsion[0])
                            map_a2_3_p.append(torsion[1])
                            map_a3_3_p.append(torsion[2])
                            map_a4_3_p.append(torsion[3])
                            prm3_p.append(match.points[i])
                            assert match.points[i] != -1
                        if match.periodicity[i] == 4:
                            map_a1_4_p.append(torsion[0])
                            map_a2_4_p.append(torsion[1])
                            map_a3_4_p.append(torsion[2])
                            map_a4_4_p.append(torsion[3])
                            prm4_p.append(match.points[i])
                            assert match.points[i] != -1

        map_a1_1_i = []
        map_a2_1_i = []
        map_a3_1_i = []
        map_a4_1_i = []
        prm1_i = []
        map_a1_2_i = []
        map_a2_2_i = []
        map_a3_2_i = []
        map_a4_2_i = []
        prm2_i = []
        map_a1_3_i = []
        map_a2_3_i = []
        map_a3_3_i = []
        map_a4_3_i = []
        prm3_i = []
        map_a1_4_i = []
        map_a2_4_i = []
        map_a3_4_i = []
        map_a4_4_i = []
        prm4_i = []

        impr_cache = {}
        for torsion in data.impropers:
            t1, t2, t3, t4 = [data.atomType[data.atoms[torsion[i]]] for i in range(4)]
            sig = (t1, t2, t3, t4)
            match = impr_cache.get(sig, None)
            if match == -1:
                # Previously checked, and doesn't appear in the database
                continue
            elif match:
                i1, i2, i3, i4, tordef = match
                a1, a2, a3, a4 = (torsion[i] for i in (i1, i2, i3, i4))
                match = (a1, a2, a3, a4, tordef)
            if match is None:
                match = _matchImproper(data, torsion, self)
                if match is not None:
                    order = match[:4]
                    i1, i2, i3, i4 = tuple(torsion.index(a) for a in order)
                    impr_cache[sig] = (i1, i2, i3, i4, match[-1])
                else:
                    impr_cache[sig] = -1
            if match is not None:
                (a1, a2, a3, a4, tordef) = match
                for i in range(len(tordef.phase)):
                    if tordef.k[i] != 0:
                        if tordef.periodicity[i] == 1:
                            map_a1_1_i.append(a1)
                            map_a2_1_i.append(a2)
                            map_a3_1_i.append(a3)
                            map_a4_1_i.append(a4)
                            prm1_i.append(tordef.points[i])
                            assert tordef.points[i] != -1
                        if tordef.periodicity[i] == 2:
                            map_a1_2_i.append(a1)
                            map_a2_2_i.append(a2)
                            map_a3_2_i.append(a3)
                            map_a4_2_i.append(a4)
                            prm2_i.append(tordef.points[i])
                            assert tordef.points[i] != -1
                        if tordef.periodicity[i] == 3:
                            map_a1_3_i.append(a1)
                            map_a2_3_i.append(a2)
                            map_a3_3_i.append(a3)
                            map_a4_3_i.append(a4)
                            prm3_i.append(tordef.points[i])
                            assert tordef.points[i] != -1
                        if tordef.periodicity[i] == 4:
                            map_a1_4_i.append(a1)
                            map_a2_4_i.append(a2)
                            map_a3_4_i.append(a3)
                            map_a4_4_i.append(a4)
                            prm4_i.append(tordef.points[i])
                            assert tordef.points[i] != -1

        map_a1_1_p = np.array(map_a1_1_p, dtype=int)
        map_a2_1_p = np.array(map_a2_1_p, dtype=int)
        map_a3_1_p = np.array(map_a3_1_p, dtype=int)
        map_a4_1_p = np.array(map_a4_1_p, dtype=int)
        map_a1_2_p = np.array(map_a1_2_p, dtype=int)
        map_a2_2_p = np.array(map_a2_2_p, dtype=int)
        map_a3_2_p = np.array(map_a3_2_p, dtype=int)
        map_a4_2_p = np.array(map_a4_2_p, dtype=int)
        map_a1_3_p = np.array(map_a1_3_p, dtype=int)
        map_a2_3_p = np.array(map_a2_3_p, dtype=int)
        map_a3_3_p = np.array(map_a3_3_p, dtype=int)
        map_a4_3_p = np.array(map_a4_3_p, dtype=int)
        map_a1_4_p = np.array(map_a1_4_p, dtype=int)
        map_a2_4_p = np.array(map_a2_4_p, dtype=int)
        map_a3_4_p = np.array(map_a3_4_p, dtype=int)
        map_a4_4_p = np.array(map_a4_4_p, dtype=int)
        prm1_p = np.array(prm1_p, dtype=int)
        prm2_p = np.array(prm2_p, dtype=int)
        prm3_p = np.array(prm3_p, dtype=int)
        prm4_p = np.array(prm4_p, dtype=int)

        map_a1_1_i = np.array(map_a1_1_i, dtype=int)
        map_a2_1_i = np.array(map_a2_1_i, dtype=int)
        map_a3_1_i = np.array(map_a3_1_i, dtype=int)
        map_a4_1_i = np.array(map_a4_1_i, dtype=int)
        map_a1_2_i = np.array(map_a1_2_i, dtype=int)
        map_a2_2_i = np.array(map_a2_2_i, dtype=int)
        map_a3_2_i = np.array(map_a3_2_i, dtype=int)
        map_a4_2_i = np.array(map_a4_2_i, dtype=int)
        map_a1_3_i = np.array(map_a1_3_i, dtype=int)
        map_a2_3_i = np.array(map_a2_3_i, dtype=int)
        map_a3_3_i = np.array(map_a3_3_i, dtype=int)
        map_a4_3_i = np.array(map_a4_3_i, dtype=int)
        map_a1_4_i = np.array(map_a1_4_i, dtype=int)
        map_a2_4_i = np.array(map_a2_4_i, dtype=int)
        map_a3_4_i = np.array(map_a3_4_i, dtype=int)
        map_a4_4_i = np.array(map_a4_4_i, dtype=int)
        prm1_i = np.array(prm1_i, dtype=int)
        prm2_i = np.array(prm2_i, dtype=int)
        prm3_i = np.array(prm3_i, dtype=int)
        prm4_i = np.array(prm4_i, dtype=int)

        prop1 = PeriodicTorsionJaxForce(
            map_a1_1_p, map_a2_1_p, map_a3_1_p, map_a4_1_p, prm1_p, 1
        )
        prop2 = PeriodicTorsionJaxForce(
            map_a1_2_p, map_a2_2_p, map_a3_2_p, map_a4_2_p, prm2_p, 2
        )
        prop3 = PeriodicTorsionJaxForce(
            map_a1_3_p, map_a2_3_p, map_a3_3_p, map_a4_3_p, prm3_p, 3
        )
        prop4 = PeriodicTorsionJaxForce(
            map_a1_4_p, map_a2_4_p, map_a3_4_p, map_a4_4_p, prm4_p, 4
        )

        impr1 = PeriodicTorsionJaxForce(
            map_a1_1_i, map_a2_1_i, map_a3_1_i, map_a4_1_i, prm1_i, 1
        )
        impr2 = PeriodicTorsionJaxForce(
            map_a1_2_i, map_a2_2_i, map_a3_2_i, map_a4_2_i, prm2_i, 2
        )
        impr3 = PeriodicTorsionJaxForce(
            map_a1_3_i, map_a2_3_i, map_a3_3_i, map_a4_3_i, prm3_i, 3
        )
        impr4 = PeriodicTorsionJaxForce(
            map_a1_4_i, map_a2_4_i, map_a3_4_i, map_a4_4_i, prm4_i, 4
        )

        def potential_fn(positions, box, pairs, params):
            p1e = prop1.get_energy(
                positions, box, pairs, params["k1_p"], params["psi1_p"]
            )
            p2e = prop2.get_energy(
                positions, box, pairs, params["k2_p"], params["psi2_p"]
            )
            p3e = prop3.get_energy(
                positions, box, pairs, params["k3_p"], params["psi3_p"]
            )
            p4e = prop4.get_energy(
                positions, box, pairs, params["k4_p"], params["psi4_p"]
            )

            i1e = impr1.get_energy(
                positions, box, pairs, params["k1_i"], params["psi1_i"]
            )
            i2e = impr2.get_energy(
                positions, box, pairs, params["k2_i"], params["psi2_i"]
            )
            i3e = impr3.get_energy(
                positions, box, pairs, params["k3_i"], params["psi3_i"]
            )
            i4e = impr4.get_energy(
                positions, box, pairs, params["k4_i"], params["psi4_i"]
            )

            return p1e + p2e + p3e + p4e + i1e + i2e + i3e + i4e

        self._jaxPotential = potential_fn
        # self._top_data = data

    def getJaxPotential(self):
        return self._jaxPotential

    def renderXML(self):
        # generate xml force field file
        pass


app.forcefield.parsers[
    "PeriodicTorsionForce"
] = PeriodicTorsionJaxGenerator.parseElement


class NonbondJaxGenerator:

    SCALETOL = 1e-5

    def __init__(self, hamiltionian, coulomb14scale, lj14scale):

        self.ff = hamiltionian
        self.coulomb14scale = coulomb14scale
        self.lj14scale = lj14scale
        # self.useDispersionCorrection = useDispersionCorrection
        # self.params = app.ForceField._AtomTypeParameters(hamiltionian, 'NonbondedForce', 'Atom', ('charge', 'sigma', 'epsilon'))
        self.params = {
            "sigma": [],
            "epsilon": [],
            "epsfix": [],
            "sigfix": [],
            "charge": [],
            "coulomb14scale": [coulomb14scale],
            "lj14scale": [lj14scale],
        }
        self.types = []
        self.useAttributeFromResidue = []

        # pre-configure constants
        self.ethresh = 5e-4

    def registerAtom(self, atom):
        # use types in nb cards or resname+atomname in residue cards
        types = self.ff._findAtomTypes(atom, 1)[0]
        self.types.append(types)

        for key in ["sigma", "epsilon", "charge"]:
            if key not in self.useAttributeFromResidue:
                self.params[key].append(float(atom[key]))

    @staticmethod
    def parseElement(element, ff):
        """parse <NonbondedForce> section in XML file
        
        example:
        
          <NonbondedForce coulomb14scale="0.8333333333333334" lj14scale="0.5">
              <UseAttributeFromResidue name="charge"/>
              <Atom type="c" sigma="0.3315212309943831" epsilon="0.4133792"/>
          </NonbondedForce>

        """
        existing = [f for f in ff._forces if isinstance(f, NonbondJaxGenerator)]

        # TODO: useDispersionCorrection

        if len(existing) == 0:
            generator = NonbondJaxGenerator(
                ff,
                float(element.attrib["coulomb14scale"]),
                float(element.attrib["lj14scale"]),
                # useDispersionCorrection
            )
            ff.registerGenerator(generator)
        else:
            generator = existing[0]

            # if (abs(generator.coulomb14scale - float(element.attrib['coulomb14scale'])) > NonbondedGenerator.SCALETOL
            #     or abs(generator.lj14scale - float(element.attrib['lj14scale'])) > NonbondedGenerator.SCALETOL
            # ):
            #     raise ValueError('Found multiple NonbondedForce tags with different 1-4 scales')
            # if (
            #         generator.useDispersionCorrection is not None
            #         and useDispersionCorrection is not None
            #         and generator.useDispersionCorrection != useDispersionCorrection
            # ):
            #     raise ValueError('Found multiple NonbondedForce tags with different useDispersionCorrection settings.')
        excludedParams = [
            node.attrib["name"] for node in element.findall("UseAttributeFromResidue")
        ]
        for eprm in excludedParams:
            if eprm not in generator.useAttributeFromResidue:
                generator.useAttributeFromResidue.append(eprm)
        for atom in element.findall("Atom"):
            generator.registerAtom(atom.attrib)
<<<<<<< HEAD
            
        generator.n_atoms = len(element.findall("Atom"))
            
        # jax it!
        for k in generator.params.keys():
            generator.params[k] = jnp.array(generator.params[k])
        generator.types = np.array(generator.types)
=======
>>>>>>> 14dee6e3

    def createForce(self, system, data, nonbondedMethod, nonbondedCutoff, args):

        methodMap = {
            app.NoCutoff: "NoCutoff",
            app.CutoffPeriodic: "CutoffPeriodic",
            app.CutoffNonPeriodic: "CutoffNonPeriodic",
            app.PME: "PME",
        }
        if nonbondedMethod not in methodMap:
            raise ValueError("Illegal nonbonded method for NonbondedForce")
        isNoCut = False
        if nonbondedMethod is app.NoCutoff:
            isNoCut = True

        # here box is only used to setup ewald parameters, no need to be differentiable
        a, b, c = system.getDefaultPeriodicBoxVectors()
        box = jnp.array([a._value, b._value, c._value]) * 10

        # Jax prms!
        for k in self.params.keys():
            self.params[k] = jnp.array(self.params[k])

        mscales_coul = jnp.array([0.0, 0.0, 0.0, 1.0, 1.0, 1.0])  # mscale for PME
        mscales_coul = mscales_coul.at[2].set(self.params["coulomb14scale"][0])
        mscales_lj = jnp.array([0.0, 0.0, 0.0, 1.0, 1.0, 1.0])  # mscale for LJ
        mscales_lj = mscales_lj.at[2].set(self.params["lj14scale"][0])


        # Coulomb: only support PME for now
        # set PBC
        if nonbondedMethod not in [app.NoCutoff, app.CutoffNonPeriodic]:
            ifPBC = True
        else:
            ifPBC = False

        # load LJ from types
        map_lj = []
        for atom in data.atoms:
            types = data.atomType[atom]
            ifFound = False
            for ntp, tp in enumerate(self.types):
                if types in tp:
                    map_lj.append(ntp)
                    ifFound = True
                    break
            if not ifFound:
                raise mm.OpenMMException(
                    "AtomType of %s mismatched in NonbondedForce" % (str(atom))
                )
        map_lj = np.array(map_lj, dtype=int)

        self.ifChargeFromResidue = False
        if "charge" in self.useAttributeFromResidue:
            # load charge from residue cards
            self.ifChargeFromResidue = True
            chargeinfo = {}
            for atom in data.atoms:
                resname, aname = atom.residue.name, atom.name
                prm = data.atomParameters[atom]
                chargeinfo[resname + "+" + aname] = prm["charge"]
            ckeys = [k for k in chargeinfo.keys()]
            self.params["charge"] = [chargeinfo[k] for k in chargeinfo.keys()]
            chargeidx = {}
            for n, i in enumerate(ckeys):
                chargeidx[i] = n
            map_charge = []
            for na in range(len(data.atoms)):
                key = data.atoms[na].residue.name + "+" + data.atoms[na].name
                if key in chargeidx:
                    map_charge.append(chargeidx[key])
            map_charge = np.array(map_charge, dtype=int)
            self.params["charge"] = jnp.array(self.params["charge"])
        else:
            map_charge = map_lj

        # nbfix!
        map_nbfix = []
        # implement it later
        map_nbfix = np.array(map_nbfix, dtype=int).reshape((-1, 2))
<<<<<<< HEAD
        
=======
>>>>>>> 14dee6e3

        colv_map = build_covalent_map(data, 6)

        if unit.is_quantity(nonbondedCutoff):
            r_cut = nonbondedCutoff.value_in_unit(unit.nanometer)
        else:
            r_cut = nonbondedCutoff
        if "switchDistance" in args and args["switchDistance"] is not None:
            r_switch = args["switchDistance"]
            r_switch = (
                r_switch
                if not unit.is_quantity(r_switch)
                else r_switch.value_in_unit(unit.nanometer)
            )
            ifSwitch = True
        else:
            r_switch = r_cut
            ifSwitch = False
<<<<<<< HEAD
        
        map_lj = jnp.array(map_lj)
        map_nbfix = jnp.array(map_nbfix)
        map_charge = jnp.array(map_charge)  
        
=======
>>>>>>> 14dee6e3
        ljforce = LennardJonesForce(
            r_switch,
            r_cut,
            map_lj,
            map_nbfix,
            colv_map,
            isSwitch=ifSwitch,
            isPBC=ifPBC,
            isNoCut=isNoCut,
        )
        ljenergy = ljforce.generate_get_energy()

        if nonbondedMethod is not app.PME:
            # do not use PME
            if nonbondedMethod in [app.CutoffPeriodic, app.CutoffNonPeriodic]:
                # use Reaction Field
                coulforce = CoulReactionFieldForce(r_cut, map_charge, colv_map, isPBC=ifPBC)
            if nonbondedMethod is app.NoCutoff:
                # use NoCutoff
                coulforce = CoulNoCutoffForce(map_charge, colv_map)
        else:
            coulforce = CoulombPMEForce(box, r_cut, self.ethresh, colv_map)

        coulenergy = coulforce.generate_get_energy()

        def potential_fn(positions, box, pairs, params):

            ljE = ljenergy(
                positions,
                box,
                pairs,
                params["epsilon"],
                params["sigma"],
                params["epsfix"],
                params["sigfix"],
                mscales_lj
            )
            coulE = coulenergy(positions, box, pairs, params["charge"], mscales_coul)

            return ljE + coulE

        self._jaxPotential = potential_fn

    def getJaxPotential(self):
        return self._jaxPotential

    def renderXML(self):
<<<<<<< HEAD
        
        # <NonbondedForce>
        finfo = XMLNodeInfo('NonbondedForce')
        finfo.addAttribute('coulomb14scale', str(self.coulomb14scale))
        finfo.addAttribute('lj14scale', str(self.lj14scale))
        
        for atom in range(self.n_atoms):
            info = {'type': self.types[atom], 'charge': self.params['charge'][atom], 'sigma': self.params['sigma'][atom], 'epsilon': self.params['epsilon'][atom]}
            finfo.addElement('Atom', info)
            
        return finfo
=======
        pass
>>>>>>> 14dee6e3


app.forcefield.parsers["NonbondedForce"] = NonbondJaxGenerator.parseElement


class Hamiltonian(app.forcefield.ForceField):
    def __init__(self, *xmlnames):
        super().__init__(*xmlnames)
        # add a function to parse AtomTypes and Residues information
        self._atomtypes = None
        self._residues = None
        self._potentials = []

    def createPotential(
        self,
        topology,
        nonbondedMethod=app.NoCutoff,
        nonbondedCutoff=1.0 * unit.nanometer,
        **args
    ):
        system = self.createSystem(
            topology,
            nonbondedMethod=nonbondedMethod,
            nonbondedCutoff=nonbondedCutoff,
            **args
        )
        # load_constraints_from_system_if_needed
        # create potentials
        for generator in self._forces:
            try:
                potentialImpl = generator.getJaxPotential()
                self._potentials.append(potentialImpl)
            except:
                pass
        return [p for p in self._potentials]

    def render(self, filename):
        root = ET.Element("ForceField")
        forceInfos = [g.renderXML() for g in self._forces]
        for finfo in forceInfos:
            # create xml nodes
            if finfo is not None:
                node = ET.SubElement(root, finfo.name)
                for key in finfo.attributes.keys():
                    node.set(key, finfo.attributes[key])
                for elem in finfo.elements:
                    subnode = ET.SubElement(node, elem.name)
                    for key in elem.attributes.keys():
                        subnode.set(key, elem.attributes[key])

        tree = ET.ElementTree(root)
        tree.write(filename)


if __name__ == "__main__":
    H = Hamiltonian("forcefield.xml")
    generator = H.getGenerators()[0]
    app.Topology.loadBondDefinitions("residues.xml")
    pdb = app.PDBFile("../water1024.pdb")
    rc = 4.0
    potentials = H.createPotential(pdb.topology, nonbondedCutoff=rc * unit.angstrom)
    pot_disp = potentials[0]

    positions = jnp.array(pdb.positions._value) * 10
    a, b, c = pdb.topology.getPeriodicBoxVectors()
    box = jnp.array([a._value, b._value, c._value]) * 10

    # neighbor list
    displacement_fn, shift_fn = space.periodic_general(
        box, fractional_coordinates=False
    )
    neighbor_list_fn = partition.neighbor_list(
        displacement_fn, box, rc, 0, format=partition.OrderedSparse
    )
    nbr = neighbor_list_fn.allocate(positions)
    pairs = nbr.idx.T

    param_grad = grad(pot_disp, argnums=3)(positions, box, pairs, generator.params)
    print(param_grad)<|MERGE_RESOLUTION|>--- conflicted
+++ resolved
@@ -1,8 +1,5 @@
 #!/usr/bin/env python
-<<<<<<< HEAD
 from copy import deepcopy
-=======
->>>>>>> 14dee6e3
 import openmm as mm
 import openmm.app as app
 import openmm.unit as unit
@@ -11,11 +8,8 @@
 import jax.numpy as jnp
 from collections import defaultdict
 import xml.etree.ElementTree as ET
-<<<<<<< HEAD
 
 from sympy import content
-=======
->>>>>>> 14dee6e3
 from .admp.disp_pme import ADMPDispPmeForce
 from .admp.multipole import convert_cart2harm, convert_harm2cart
 from .admp.pairwise import TT_damping_qq_c6_kernel, generate_pairwise_interaction
@@ -44,7 +38,6 @@
 
 
 class XMLNodeInfo:
-<<<<<<< HEAD
     
     @staticmethod
     def to_str(value)->str:
@@ -57,8 +50,6 @@
                 return str(value)
             else:
                 return str(value[0])
-=======
->>>>>>> 14dee6e3
 
     class XMLElementInfo:
         
@@ -67,7 +58,6 @@
             self.attributes = {}
         
         def addAttribute(self, key, value):
-<<<<<<< HEAD
             self.attributes[key] = XMLNodeInfo.to_str(value)
             
         def __repr__(self):
@@ -75,16 +65,12 @@
         
         def __getitem__(self, name):
             return self.attributes[name]
-=======
-            self.attributes[key] = value
->>>>>>> 14dee6e3
 
 
     def __init__(self, name):
         self.name = name
         self.attributes = {}
         self.elements = []
-<<<<<<< HEAD
         
     def __getitem__(self, name):
         if isinstance(name, str):
@@ -95,28 +81,17 @@
 
     def addAttribute(self, key, value):
         self.attributes[key] = XMLNodeInfo.to_str(value)
-=======
-    
-
-    def addAttribute(self, key, value):
-        self.attributes[key] = value
->>>>>>> 14dee6e3
 
 
     def addElement(self, name, info):
         element = self.XMLElementInfo(name)
         for k, v in info.items():
             element.addAttribute(k, v)
-<<<<<<< HEAD
         self.elements.append(element)
-=======
-            self.elements.append(element)
->>>>>>> 14dee6e3
 
 
     def modResidue(self, residue, atom, key, value):
         pass
-<<<<<<< HEAD
 
     def __repr__(self):
         # tricy string formatting
@@ -124,8 +99,6 @@
         right = f'<\\{self.name}>'
         content = '\n\t'.join([repr(e) for e in self.elements])
         return left + content + '\n' + right
-=======
->>>>>>> 14dee6e3
 
 
 def get_line_context(file_path, line_number):
@@ -226,19 +199,11 @@
         box = jnp.array([a._value, b._value, c._value]) * 10
         # get the admp calculator
         rc = nonbondedCutoff.value_in_unit(unit.angstrom)
-<<<<<<< HEAD
 
         # get calculator
         if "ethresh" in args:
             self.ethresh = args["ethresh"]
 
-=======
-
-        # get calculator
-        if "ethresh" in args:
-            self.ethresh = args["ethresh"]
-
->>>>>>> 14dee6e3
         Force_DispPME = ADMPDispPmeForce(box, covalent_map, rc, self.ethresh,
                                          self.pmax, lpme=self.lpme)
         self.disp_pme_force = Force_DispPME
@@ -258,7 +223,6 @@
             c8_list = jnp.sqrt(params["C8"][map_atomtype] * 1e8)
             c10_list = jnp.sqrt(params["C10"][map_atomtype] * 1e10)
             c_list = jnp.vstack((c6_list, c8_list, c10_list))
-<<<<<<< HEAD
 
             E_sr = pot_fn_sr(
                 positions, box, pairs, mScales, a_list, b_list, q_list, c_list[0]
@@ -284,33 +248,6 @@
     r'''
     This one computes the undamped C6/C8/C10 interactions
     math:`u = \sum_{ij} c6/r^6 + c8/r^8 + c10/r^10 $$`
-=======
-
-            E_sr = pot_fn_sr(
-                positions, box, pairs, mScales, a_list, b_list, q_list, c_list[0]
-            )
-            E_lr = pot_fn_lr(positions, box, pairs, c_list.T, mScales)
-            return E_sr - E_lr
-
-        self._jaxPotential = potential_fn
-        # self._top_data = data
-
-    def getJaxPotential(self):
-        return self._jaxPotential
-
-    def renderXML(self):
-        # generate xml force field file
-        pass
-
-# register all parsers
-app.forcefield.parsers["ADMPDispForce"] = ADMPDispGenerator.parseElement
-
-
-class ADMPDispPmeGenerator:
-    '''
-    This one computes the undamped C6/C8/C10 interactions
-    u = \sum_{ij} c6/r^6 + c8/r^8 + c10/r^10
->>>>>>> 14dee6e3
     '''
 
     def __init__(self, hamiltonian):
@@ -413,11 +350,7 @@
 app.forcefield.parsers["ADMPDispPmeForce"] = ADMPDispPmeGenerator.parseElement
 
 class QqTtDampingGenerator:
-<<<<<<< HEAD
     r'''
-=======
-    '''
->>>>>>> 14dee6e3
     This one calculates the tang-tonnies damping of charge-charge interaction
     E = \sum_ij exp(-B*r)*(1+B*r)*q_i*q_j/r
     '''
@@ -493,11 +426,7 @@
 
 
 class SlaterDampingGenerator:
-<<<<<<< HEAD
     r'''
-=======
-    '''
->>>>>>> 14dee6e3
     This one computes the slater-type damping function for c6/c8/c10 dispersion
     E = \sum_ij (f6-1)*c6/r6 + (f8-1)*c8/r8 + (f10-1)*c10/r10
     fn = f_tt(x, n)
@@ -579,11 +508,7 @@
 
 
 class SlaterExGenerator:
-<<<<<<< HEAD
     r'''
-=======
-    '''
->>>>>>> 14dee6e3
     This one computes the Slater-ISA type exchange interaction
     u = \sum_ij A * (1/3*(Br)^2 + Br + 1)
     '''
@@ -811,10 +736,7 @@
         generator.types = np.array(generator.types)
 
         n_atoms = len(element.findall("Atom"))
-<<<<<<< HEAD
         generator.n_atoms = n_atoms
-=======
->>>>>>> 14dee6e3
 
         # map atom multipole moments
         if generator.lmax == 0:
@@ -1215,12 +1137,7 @@
 
     @staticmethod
     def parseElement(element, hamiltonian):
-
-<<<<<<< HEAD
         r"""parse <HarmonicBondForce> section in XML file
-=======
-        """parse <HarmonicBondForce> section in XML file
->>>>>>> 14dee6e3
         
             example: 
             
@@ -1312,11 +1229,7 @@
 
     @staticmethod
     def parseElement(element, hamiltonian):
-<<<<<<< HEAD
         r""" parse <HarmonicAngleForce> section in XML file
-=======
-        """ parse <HarmonicAngleForce> section in XML file
->>>>>>> 14dee6e3
 
             example:
               <HarmonicAngleForce>
@@ -2026,7 +1939,6 @@
                 generator.useAttributeFromResidue.append(eprm)
         for atom in element.findall("Atom"):
             generator.registerAtom(atom.attrib)
-<<<<<<< HEAD
             
         generator.n_atoms = len(element.findall("Atom"))
             
@@ -2034,8 +1946,6 @@
         for k in generator.params.keys():
             generator.params[k] = jnp.array(generator.params[k])
         generator.types = np.array(generator.types)
-=======
->>>>>>> 14dee6e3
 
     def createForce(self, system, data, nonbondedMethod, nonbondedCutoff, args):
 
@@ -2116,10 +2026,7 @@
         map_nbfix = []
         # implement it later
         map_nbfix = np.array(map_nbfix, dtype=int).reshape((-1, 2))
-<<<<<<< HEAD
         
-=======
->>>>>>> 14dee6e3
 
         colv_map = build_covalent_map(data, 6)
 
@@ -2138,14 +2045,11 @@
         else:
             r_switch = r_cut
             ifSwitch = False
-<<<<<<< HEAD
         
         map_lj = jnp.array(map_lj)
         map_nbfix = jnp.array(map_nbfix)
         map_charge = jnp.array(map_charge)  
         
-=======
->>>>>>> 14dee6e3
         ljforce = LennardJonesForce(
             r_switch,
             r_cut,
@@ -2193,7 +2097,6 @@
         return self._jaxPotential
 
     def renderXML(self):
-<<<<<<< HEAD
         
         # <NonbondedForce>
         finfo = XMLNodeInfo('NonbondedForce')
@@ -2205,9 +2108,6 @@
             finfo.addElement('Atom', info)
             
         return finfo
-=======
-        pass
->>>>>>> 14dee6e3
 
 
 app.forcefield.parsers["NonbondedForce"] = NonbondJaxGenerator.parseElement
