--- conflicted
+++ resolved
@@ -15,17 +15,7 @@
 from jax import grad
 import linecache
 import itertools
-<<<<<<< HEAD
 from .classical import *
-=======
-from .classical.inter import (
-    CoulombPMEForce,
-    LennardJonesForce,
-    CoulNoCutoffForce,
-    CoulReactionFieldForce,
-)
-
->>>>>>> 9cbfb23c
 import sys
 
 
