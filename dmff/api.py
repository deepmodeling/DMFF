<<<<<<< HEAD
#!/usr/bin/env python
from copy import deepcopy
import openmm as mm
import openmm.app as app
import openmm.unit as unit
import openmm.app.element as elem
import numpy as np
import jax.numpy as jnp
from collections import defaultdict
import xml.etree.ElementTree as ET

from sympy import content
from .admp.disp_pme import ADMPDispPmeForce
from .admp.multipole import convert_cart2harm, convert_harm2cart
from .admp.pairwise import TT_damping_qq_c6_kernel, generate_pairwise_interaction
from .admp.pairwise import slater_disp_damping_kernel, slater_sr_kernel, TT_damping_qq_kernel
from .admp.pme import ADMPPmeForce
from .admp.spatial import generate_construct_local_frames
from .admp.recip import Ck_1, generate_pme_recip
from .utils import jit_condition
from .classical.intra import (
=======
import sys
import linecache
import itertools
from collections import defaultdict
import xml.etree.ElementTree as ET
from copy import deepcopy

import numpy as np
import jax.numpy as jnp

import openmm as mm
import openmm.app as app
import openmm.unit as unit
import openmm.app.element as elem

from dmff.admp.disp_pme import ADMPDispPmeForce
from dmff.admp.multipole import convert_cart2harm, convert_harm2cart
from dmff.admp.pairwise import (
    TT_damping_qq_c6_kernel, 
    generate_pairwise_interaction,
    slater_disp_damping_kernel, 
    slater_sr_kernel, 
    TT_damping_qq_kernel
)
from dmff.admp.pme import ADMPPmeForce, setup_ewald_parameters
from dmff.classical.intra import (
>>>>>>> feeb13c2
    HarmonicBondJaxForce,
    HarmonicAngleJaxForce,
    PeriodicTorsionJaxForce,
)
<<<<<<< HEAD
from jax_md import space, partition
from jax import grad, vmap
import linecache
import itertools
from .classical.inter import (
    CoulombPMEForce,
    LennardJonesForce,
    CoulNoCutoffForce,
    CoulReactionFieldForce,
)

import sys
=======
from dmff.classical.inter import (
    LennardJonesForce,
    LennardJonesLongRangeForce,
    CoulombPMEForce,
    CoulNoCutoffForce,
    CoulReactionFieldForce,
)
from dmff.classical.fep import (
    LennardJonesFreeEnergyForce,
    LennardJonesLongRangeFreeEnergyForce,
    CoulombPMEFreeEnergyForce
)
from dmff.utils import jit_condition, isinstance_jnp
>>>>>>> feeb13c2


class XMLNodeInfo:
    
    @staticmethod
    def to_str(value)->str:
        """ convert value to string if it can
        """
        if isinstance(value, str):
            return value
        elif isinstance(value, (jnp.ndarray, np.ndarray)):
            if value.ndim == 0:
                return str(value)
            else:
                return str(value[0])
<<<<<<< HEAD
=======
        elif isinstance(value, list):
            return value[0]  # strip [] of value
        else:
            return str(value)
>>>>>>> feeb13c2

    class XMLElementInfo:
        
        def __init__(self, name):
            self.name = name
            self.attributes = {}
        
        def addAttribute(self, key, value):
            self.attributes[key] = XMLNodeInfo.to_str(value)
            
        def __repr__(self):
            return f'<{self.name} {" ".join([f"{k}={v}" for k, v in self.attributes.items()])}>'
        
        def __getitem__(self, name):
            return self.attributes[name]

<<<<<<< HEAD

=======
>>>>>>> feeb13c2
    def __init__(self, name):
        self.name = name
        self.attributes = {}
        self.elements = []
        
    def __getitem__(self, name):
        if isinstance(name, str):
            return self.attributes[name]
        elif isinstance(name, int):
            return self.elements[name]
    

    def addAttribute(self, key, value):
        self.attributes[key] = XMLNodeInfo.to_str(value)

<<<<<<< HEAD

=======
>>>>>>> feeb13c2
    def addElement(self, name, info):
        element = self.XMLElementInfo(name)
        for k, v in info.items():
            element.addAttribute(k, v)
        self.elements.append(element)

<<<<<<< HEAD

=======
>>>>>>> feeb13c2
    def modResidue(self, residue, atom, key, value):
        pass

    def __repr__(self):
        # tricy string formatting
        left = f'<{self.name} {" ".join([f"{k}={v}" for k, v in self.attributes.items()])}> \n\t'
        right = f'<\\{self.name}>'
        content = '\n\t'.join([repr(e) for e in self.elements])
        return left + content + '\n' + right
<<<<<<< HEAD
=======

>>>>>>> feeb13c2


def get_line_context(file_path, line_number):
    return linecache.getline(file_path, line_number).strip()


def build_covalent_map(data, max_neighbor):
    n_atoms = len(data.atoms)
    covalent_map = np.zeros((n_atoms, n_atoms), dtype=int)
    for bond in data.bonds:
        covalent_map[bond.atom1, bond.atom2] = 1
        covalent_map[bond.atom2, bond.atom1] = 1
    for n_curr in range(1, max_neighbor):
        for i in range(n_atoms):
            # current neighbors
            j_list = np.where(
                np.logical_and(covalent_map[i] <= n_curr, covalent_map[i] > 0)
            )[0]
            for j in j_list:
                k_list = np.where(covalent_map[j] == 1)[0]
                for k in k_list:
                    if k != i and k not in j_list:
                        covalent_map[i, k] = n_curr + 1
                        covalent_map[k, i] = n_curr + 1
    return jnp.array(covalent_map)


def findAtomTypeTexts(attribs, num):
    typetxt = []
    for n in range(1, num+1):
        for key in ["type%i"%n, "class%i"%n]:
            if key in attribs:
                typetxt.append((key, attribs[key]))
                break
    return typetxt

<<<<<<< HEAD
class ADMPDispGenerator:
    def __init__(self, hamiltonian):
        self.ff = hamiltonian
        self.params = {"A": [], "B": [], "Q": [], "C6": [], "C8": [], "C10": []}
        self._jaxPotential = None
        self.types = []
        self.ethresh = 5e-4
        self.pmax = 10

    def registerAtomType(self, atom):
        self.types.append(atom["type"])
        self.params["A"].append(float(atom["A"]))
        self.params["B"].append(float(atom["B"]))
        self.params["Q"].append(float(atom["Q"]))
        self.params["C6"].append(float(atom["C6"]))
        self.params["C8"].append(float(atom["C8"]))
        self.params["C10"].append(float(atom["C10"]))

    @staticmethod
    def parseElement(element, hamiltonian):
        generator = ADMPDispGenerator(hamiltonian)
        hamiltonian.registerGenerator(generator)
        # covalent scales
        mScales = []
        for i in range(2, 7):
            mScales.append(float(element.attrib["mScale1%d" % i]))
        mScales.append(1.0)
        generator.params["mScales"] = mScales
        for atomtype in element.findall("Atom"):
            generator.registerAtomType(atomtype.attrib)
        # jax it!
        for k in generator.params.keys():
            generator.params[k] = jnp.array(generator.params[k])
        generator.types = np.array(generator.types)

    def createForce(self, system, data, nonbondedMethod, nonbondedCutoff, args):

        methodMap = {
            app.CutoffPeriodic: "CutoffPeriodic",
            app.NoCutoff: "NoCutoff",
            app.PME: "PME",
        }
        if nonbondedMethod not in methodMap:
            raise ValueError("Illegal nonbonded method for ADMPDispForce")
        if nonbondedMethod is app.CutoffPeriodic:
            self.lpme = False
        else:
            self.lpme = True

        n_atoms = len(data.atoms)
        # build index map
        map_atomtype = np.zeros(n_atoms, dtype=int)
        for i in range(n_atoms):
            atype = data.atomType[data.atoms[i]]
            map_atomtype[i] = np.where(self.types == atype)[0][0]
        self.map_atomtype = map_atomtype
        # build covalent map
        covalent_map = build_covalent_map(data, 6)

=======

class ADMPDispGenerator:
    def __init__(self, hamiltonian):
        self.ff = hamiltonian
        self.params = {"A": [], "B": [], "Q": [], "C6": [], "C8": [], "C10": []}
        self._jaxPotential = None
        self.types = []
        self.ethresh = 5e-4
        self.pmax = 10

    def registerAtomType(self, atom):
        self.types.append(atom["type"])
        self.params["A"].append(float(atom["A"]))
        self.params["B"].append(float(atom["B"]))
        self.params["Q"].append(float(atom["Q"]))
        self.params["C6"].append(float(atom["C6"]))
        self.params["C8"].append(float(atom["C8"]))
        self.params["C10"].append(float(atom["C10"]))

    @staticmethod
    def parseElement(element, hamiltonian):
        generator = ADMPDispGenerator(hamiltonian)
        hamiltonian.registerGenerator(generator)
        # covalent scales
        mScales = []
        for i in range(2, 7):
            mScales.append(float(element.attrib["mScale1%d" % i]))
        mScales.append(1.0)
        generator.params["mScales"] = mScales
        for atomtype in element.findall("Atom"):
            generator.registerAtomType(atomtype.attrib)
        # jax it!
        for k in generator.params.keys():
            generator.params[k] = jnp.array(generator.params[k])
        generator.types = np.array(generator.types)

    def createForce(self, system, data, nonbondedMethod, nonbondedCutoff, args):

        methodMap = {
            app.CutoffPeriodic: "CutoffPeriodic",
            app.NoCutoff: "NoCutoff",
            app.PME: "PME",
        }
        if nonbondedMethod not in methodMap:
            raise ValueError("Illegal nonbonded method for ADMPDispForce")
        if nonbondedMethod is app.CutoffPeriodic:
            self.lpme = False
        else:
            self.lpme = True

        n_atoms = len(data.atoms)
        # build index map
        map_atomtype = np.zeros(n_atoms, dtype=int)
        for i in range(n_atoms):
            atype = data.atomType[data.atoms[i]]
            map_atomtype[i] = np.where(self.types == atype)[0][0]
        self.map_atomtype = map_atomtype
        # build covalent map
        covalent_map = build_covalent_map(data, 6)

>>>>>>> feeb13c2
        # here box is only used to setup ewald parameters, no need to be differentiable
        a, b, c = system.getDefaultPeriodicBoxVectors()
        box = jnp.array([a._value, b._value, c._value]) * 10
        # get the admp calculator
        rc = nonbondedCutoff.value_in_unit(unit.angstrom)

        # get calculator
        if "ethresh" in args:
            self.ethresh = args["ethresh"]
<<<<<<< HEAD

        Force_DispPME = ADMPDispPmeForce(box, covalent_map, rc, self.ethresh,
                                         self.pmax, lpme=self.lpme)
        self.disp_pme_force = Force_DispPME
        pot_fn_lr = Force_DispPME.get_energy
        pot_fn_sr = generate_pairwise_interaction(
            TT_damping_qq_c6_kernel, covalent_map, static_args={}
        )

        def potential_fn(positions, box, pairs, params):
            mScales = params["mScales"]
            a_list = (
                params["A"][map_atomtype] / 2625.5
            )  # kj/mol to au, as expected by TT_damping kernel
            b_list = params["B"][map_atomtype] * 0.0529177249  # nm^-1 to au
            q_list = params["Q"][map_atomtype]
            c6_list = jnp.sqrt(params["C6"][map_atomtype] * 1e6)
            c8_list = jnp.sqrt(params["C8"][map_atomtype] * 1e8)
            c10_list = jnp.sqrt(params["C10"][map_atomtype] * 1e10)
            c_list = jnp.vstack((c6_list, c8_list, c10_list))

            E_sr = pot_fn_sr(
                positions, box, pairs, mScales, a_list, b_list, q_list, c_list[0]
            )
            E_lr = pot_fn_lr(positions, box, pairs, c_list.T, mScales)
            return E_sr - E_lr

        self._jaxPotential = potential_fn
        # self._top_data = data

    def getJaxPotential(self):
        return self._jaxPotential

    def renderXML(self):
        # generate xml force field file
        pass

# register all parsers
app.forcefield.parsers["ADMPDispForce"] = ADMPDispGenerator.parseElement


class ADMPDispPmeGenerator:
    r'''
    This one computes the undamped C6/C8/C10 interactions
    math:`u = \sum_{ij} c6/r^6 + c8/r^8 + c10/r^10 $$`
=======

        Force_DispPME = ADMPDispPmeForce(box, covalent_map, rc, self.ethresh,
                                         self.pmax, lpme=self.lpme)
        self.disp_pme_force = Force_DispPME
        pot_fn_lr = Force_DispPME.get_energy
        pot_fn_sr = generate_pairwise_interaction(
            TT_damping_qq_c6_kernel, covalent_map, static_args={}
        )

        def potential_fn(positions, box, pairs, params):
            mScales = params["mScales"]
            a_list = (
                params["A"][map_atomtype] / 2625.5
            )  # kj/mol to au, as expected by TT_damping kernel
            b_list = params["B"][map_atomtype] * 0.0529177249  # nm^-1 to au
            q_list = params["Q"][map_atomtype]
            c6_list = jnp.sqrt(params["C6"][map_atomtype] * 1e6)
            c8_list = jnp.sqrt(params["C8"][map_atomtype] * 1e8)
            c10_list = jnp.sqrt(params["C10"][map_atomtype] * 1e10)
            c_list = jnp.vstack((c6_list, c8_list, c10_list))

            E_sr = pot_fn_sr(
                positions, box, pairs, mScales, a_list, b_list, q_list, c_list[0]
            )
            E_lr = pot_fn_lr(positions, box, pairs, c_list.T, mScales)
            return E_sr - E_lr

        self._jaxPotential = potential_fn
        # self._top_data = data

    def getJaxPotential(self):
        return self._jaxPotential

    def renderXML(self):
        # generate xml force field file
        finfo = XMLNodeInfo('ADMPDispForce')
        finfo.addAttribute('mScale12', self.params["mScales"][0])
        finfo.addAttribute('mScale13', self.params["mScales"][1])
        finfo.addAttribute('mScale14', self.params["mScales"][2])
        finfo.addAttribute('mScale15', self.params["mScales"][3])
        finfo.addAttribute('mScale16', self.params["mScales"][4])
        
        for i in range(len(self.types)):
            ainfo = {'type': self.types[i], 'A': self.params["A"][i], 'B': self.params["B"][i], 'Q': self.params["Q"][i], 'C6': self.params["C6"][i], 'C8': self.params["C8"][i], 'C10': self.params["C10"][i]}
            finfo.addElement('Atom', ainfo)
        
        return finfo

# register all parsers
app.forcefield.parsers["ADMPDispForce"] = ADMPDispGenerator.parseElement


class ADMPDispPmeGenerator:
    r'''
    This one computes the undamped C6/C8/C10 interactions
    u = \sum_{ij} c6/r^6 + c8/r^8 + c10/r^10
>>>>>>> feeb13c2
    '''

    def __init__(self, hamiltonian):
        self.ff = hamiltonian
        self.params = {
                "C6": [],
                "C8": [],
                "C10": []
                }
        self._jaxPotential = None
        self.types = []
        self.ethresh = 5e-4
        self.pmax = 10

    def registerAtomType(self, atom):
        self.types.append(atom["type"])
        self.params["C6"].append(float(atom["C6"]))
        self.params["C8"].append(float(atom["C8"]))
        self.params["C10"].append(float(atom["C10"]))

    @staticmethod
    def parseElement(element, hamiltonian):
        generator = ADMPDispPmeGenerator(hamiltonian)
        hamiltonian.registerGenerator(generator)
        # covalent scales
        mScales = []
        for i in range(2, 7):
            mScales.append(float(element.attrib["mScale1%d" % i]))
        mScales.append(1.0)
        generator.params["mScales"] = mScales
        for atomtype in element.findall("Atom"):
            generator.registerAtomType(atomtype.attrib)
        # jax it!
        for k in generator.params.keys():
            generator.params[k] = jnp.array(generator.params[k])
        generator.types = np.array(generator.types)

    def createForce(self, system, data, nonbondedMethod, nonbondedCutoff,
                    args):
        methodMap = {
            app.CutoffPeriodic: "CutoffPeriodic",
            app.NoCutoff: "NoCutoff",
            app.PME: "PME",
        }
        if nonbondedMethod not in methodMap:
            raise ValueError("Illegal nonbonded method for ADMPDispPmeForce")
        if nonbondedMethod is app.CutoffPeriodic:
            self.lpme = False
        else:
            self.lpme = True

        n_atoms = len(data.atoms)
        # build index map
        map_atomtype = np.zeros(n_atoms, dtype=int)
        for i in range(n_atoms):
            atype = data.atomType[data.atoms[i]]
            map_atomtype[i] = np.where(self.types == atype)[0][0]
        self.map_atomtype = map_atomtype
        # build covalent map
        covalent_map = build_covalent_map(data, 6)

        # here box is only used to setup ewald parameters, no need to be differentiable
        a, b, c = system.getDefaultPeriodicBoxVectors()
        box = jnp.array([a._value, b._value, c._value]) * 10
        # get the admp calculator
        rc = nonbondedCutoff.value_in_unit(unit.angstrom)

        # get calculator
        if 'ethresh' in args:
            self.ethresh = args['ethresh']

        disp_force = ADMPDispPmeForce(box, covalent_map, rc, self.ethresh,
                                         self.pmax, self.lpme)
        self.disp_force = disp_force
        pot_fn_lr = disp_force.get_energy

        def potential_fn(positions, box, pairs, params):
            mScales = params["mScales"]
            C6_list = params["C6"][map_atomtype] * 1e6 # to kj/mol * A**6
            C8_list = params["C8"][map_atomtype] * 1e8
            C10_list = params["C10"][map_atomtype] * 1e10
            c6_list = jnp.sqrt(C6_list)
            c8_list = jnp.sqrt(C8_list)
            c10_list = jnp.sqrt(C10_list)
            c_list = jnp.vstack((c6_list, c8_list, c10_list))
            E_lr = pot_fn_lr(positions, box, pairs, c_list.T, mScales)
            return - E_lr

        self._jaxPotential = potential_fn
        # self._top_data = data

    def getJaxPotential(self):
        return self._jaxPotential

    def renderXML(self):
        # generate xml force field file
        pass

# register all parsers
app.forcefield.parsers["ADMPDispPmeForce"] = ADMPDispPmeGenerator.parseElement

class QqTtDampingGenerator:
    r'''
    This one calculates the tang-tonnies damping of charge-charge interaction
    E = \sum_ij exp(-B*r)*(1+B*r)*q_i*q_j/r
    '''
    def __init__(self, hamiltonian):
        self.ff = hamiltonian
        self.params = {
            "B": [],
            "Q": [],
        }
        self._jaxPotential = None
        self.types = []

    def registerAtomType(self, atom):
        self.types.append(atom["type"])
        self.params["B"].append(float(atom["B"]))
        self.params["Q"].append(float(atom["Q"]))

    @staticmethod
    def parseElement(element, hamiltonian):
        generator = QqTtDampingGenerator(hamiltonian)
        hamiltonian.registerGenerator(generator)
        # covalent scales
        mScales = []
        for i in range(2, 7):
            mScales.append(float(element.attrib["mScale1%d" % i]))
        mScales.append(1.0)
        generator.params["mScales"] = mScales
        for atomtype in element.findall("Atom"):
            generator.registerAtomType(atomtype.attrib)
        # jax it!
        for k in generator.params.keys():
            generator.params[k] = jnp.array(generator.params[k])
        generator.types = np.array(generator.types)

    # on working
    def createForce(self, system, data, nonbondedMethod, nonbondedCutoff,
                    args):

        n_atoms = len(data.atoms)
        # build index map
        map_atomtype = np.zeros(n_atoms, dtype=int)
        for i in range(n_atoms):
            atype = data.atomType[data.atoms[i]]
            map_atomtype[i] = np.where(self.types == atype)[0][0]
        self.map_atomtype = map_atomtype
        # build covalent map
        covalent_map = build_covalent_map(data, 6)

        pot_fn_sr = generate_pairwise_interaction(TT_damping_qq_kernel,
                                                  covalent_map,
                                                  static_args={})

        def potential_fn(positions, box, pairs, params):
            mScales = params["mScales"]
            b_list = params["B"][map_atomtype] / 10 # convert to A^-1
            q_list = params["Q"][map_atomtype]

            E_sr = pot_fn_sr(positions, box, pairs, mScales, b_list, q_list)
            return E_sr

        self._jaxPotential = potential_fn
        # self._top_data = data

    def getJaxPotential(self):
        return self._jaxPotential

    def renderXML(self):
        # generate xml force field file
        pass

# register all parsers
app.forcefield.parsers["QqTtDampingForce"] = QqTtDampingGenerator.parseElement


class SlaterDampingGenerator:
    r'''
    This one computes the slater-type damping function for c6/c8/c10 dispersion
    E = \sum_ij (f6-1)*c6/r6 + (f8-1)*c8/r8 + (f10-1)*c10/r10
    fn = f_tt(x, n)
    x = br - (2*br2 + 3*br) / (br2 + 3*br + 3)
    '''
    def __init__(self, hamiltonian):
        self.ff = hamiltonian
        self.params = {
            "B": [],
            "C6": [],
            "C8": [],
            "C10": [],
        }
        self._jaxPotential = None
        self.types = []

    def registerAtomType(self, atom):
        self.types.append(atom["type"])
        self.params["B"].append(float(atom["B"]))
        self.params["C6"].append(float(atom["C6"]))
        self.params["C8"].append(float(atom["C8"]))
        self.params["C10"].append(float(atom["C10"]))

    @staticmethod
    def parseElement(element, hamiltonian):
        generator = SlaterDampingGenerator(hamiltonian)
        hamiltonian.registerGenerator(generator)
        # covalent scales
        mScales = []
        for i in range(2, 7):
            mScales.append(float(element.attrib["mScale1%d" % i]))
        mScales.append(1.0)
        generator.params["mScales"] = mScales
        for atomtype in element.findall("Atom"):
            generator.registerAtomType(atomtype.attrib)
        # jax it!
        for k in generator.params.keys():
            generator.params[k] = jnp.array(generator.params[k])
        generator.types = np.array(generator.types)

    def createForce(self, system, data, nonbondedMethod, nonbondedCutoff,
                    args):

        n_atoms = len(data.atoms)
        # build index map
        map_atomtype = np.zeros(n_atoms, dtype=int)
        for i in range(n_atoms):
            atype = data.atomType[data.atoms[i]]
            map_atomtype[i] = np.where(self.types == atype)[0][0]
        self.map_atomtype = map_atomtype
        # build covalent map
        covalent_map = build_covalent_map(data, 6)

        # WORKING
        pot_fn_sr = generate_pairwise_interaction(slater_disp_damping_kernel,
                                                  covalent_map,
                                                  static_args={})

        def potential_fn(positions, box, pairs, params):
            mScales = params["mScales"]
            b_list = params["B"][map_atomtype] / 10 # convert to A^-1
            c6_list = jnp.sqrt(params["C6"][map_atomtype] * 1e6) # to kj/mol * A**6
            c8_list = jnp.sqrt(params["C8"][map_atomtype] * 1e8)
            c10_list = jnp.sqrt(params["C10"][map_atomtype] * 1e10)
            E_sr = pot_fn_sr(positions, box, pairs, mScales, b_list, c6_list, c8_list, c10_list)
            return E_sr
<<<<<<< HEAD

        self._jaxPotential = potential_fn
        # self._top_data = data
    
    def getJaxPotential(self):
        return self._jaxPotential

    def renderXML(self):
        # generate xml force field file
        pass

app.forcefield.parsers["SlaterDampingForce"] = SlaterDampingGenerator.parseElement

=======

        self._jaxPotential = potential_fn
        # self._top_data = data
    
    def getJaxPotential(self):
        return self._jaxPotential

    def renderXML(self):
        # generate xml force field file
        pass

app.forcefield.parsers["SlaterDampingForce"] = SlaterDampingGenerator.parseElement

>>>>>>> feeb13c2

class SlaterExGenerator:
    r'''
    This one computes the Slater-ISA type exchange interaction
    u = \sum_ij A * (1/3*(Br)^2 + Br + 1)
    '''

    def __init__(self, hamiltonian):
        self.ff = hamiltonian
        self.params = {
                "A": [],
                "B": [],
                }
        self._jaxPotential = None
        self.types = []

    def registerAtomType(self, atom):
        self.types.append(atom["type"])
        self.params["A"].append(float(atom["A"]))
        self.params["B"].append(float(atom["B"]))

    @staticmethod
    def parseElement(element, hamiltonian):
        generator = SlaterExGenerator(hamiltonian)
        hamiltonian.registerGenerator(generator)
        # covalent scales
        mScales = []
        for i in range(2, 7):
            mScales.append(float(element.attrib["mScale1%d" % i]))
        mScales.append(1.0)
        generator.params["mScales"] = mScales
        for atomtype in element.findall("Atom"):
            generator.registerAtomType(atomtype.attrib)
        # jax it!
        for k in generator.params.keys():
            generator.params[k] = jnp.array(generator.params[k])
        generator.types = np.array(generator.types)

    def createForce(self, system, data, nonbondedMethod, nonbondedCutoff,
                    args):

        n_atoms = len(data.atoms)
        # build index map
        map_atomtype = np.zeros(n_atoms, dtype=int)
        for i in range(n_atoms):
            atype = data.atomType[data.atoms[i]]
            map_atomtype[i] = np.where(self.types == atype)[0][0]
        self.map_atomtype = map_atomtype
        # build covalent map
        covalent_map = build_covalent_map(data, 6)

        pot_fn_sr = generate_pairwise_interaction(slater_sr_kernel,
                                                  covalent_map,
                                                  static_args={})

        def potential_fn(positions, box, pairs, params):
            mScales = params["mScales"]
            a_list = params["A"][map_atomtype]
            b_list = params["B"][map_atomtype] / 10   # nm^-1 to A^-1

            return pot_fn_sr(positions, box, pairs, mScales, a_list, b_list)

        self._jaxPotential = potential_fn
        # self._top_data = data

    def getJaxPotential(self):
        return self._jaxPotential

    def renderXML(self):
        # generate xml force field file
        pass

app.forcefield.parsers["SlaterExForce"] = SlaterExGenerator.parseElement


# Here are all the short range "charge penetration" terms
# They all have the exchange form
class SlaterSrEsGenerator(SlaterExGenerator):
    def __init__(self):
        super().__init__(self)
class SlaterSrPolGenerator(SlaterExGenerator):
    def __init__(self):
        super().__init__(self)
class SlaterSrDispGenerator(SlaterExGenerator):
    def __init__(self):
        super().__init__(self)
class SlaterDhfGenerator(SlaterExGenerator):
    def __init__(self):
        super().__init__(self)

# register all parsers
app.forcefield.parsers["SlaterSrEsForce"] = SlaterSrEsGenerator.parseElement
app.forcefield.parsers["SlaterSrPolForce"] = SlaterSrPolGenerator.parseElement
app.forcefield.parsers["SlaterSrDispForce"] = SlaterSrDispGenerator.parseElement
app.forcefield.parsers["SlaterDhfForce"] = SlaterDhfGenerator.parseElement


class ADMPPmeGenerator:
    def __init__(self, hamiltonian):
        self.ff = hamiltonian
        self.kStrings = {
            "kz": [],
            "kx": [],
            "ky": [],
        }
        self._input_params = {
            "c0": [],
            "dX": [],
            "dY": [],
            "dZ": [],
            "qXX": [],
            "qXY": [],
            "qYY": [],
            "qXZ": [],
            "qYZ": [],
            "qZZ": [],
            "oXXX": [],
            "oXXY": [],
            "oXYY": [],
            "oYYY": [],
            "oXXZ": [],
            "oXYZ": [],
            "oYYZ": [],
            "oXZZ": [],
            "oYZZ": [],
            "oZZZ": [],
            "thole": [],
            "polarizabilityXX": [],
            "polarizabilityYY": [],
            "polarizabilityZZ": [],
        }
        self.params = {
            "mScales": [],
            "pScales": [],
            "dScales": [],
        }
        # if more or optional input params
        # self._input_params = defaultDict(list)
        self._jaxPotential = None
        self.types = []
        self.ethresh = 5e-4
<<<<<<< HEAD
=======
        self.step_pol = None
>>>>>>> feeb13c2
        self.lpol = False
        self.ref_dip = ""

    def registerAtomType(self, atom: dict):

        self.types.append(atom.pop("type"))

        kStrings = ["kz", "kx", "ky"]
        for kString in kStrings:
            if kString in atom:
                self.kStrings[kString].append(atom.pop(kString))
            else:
                self.kStrings[kString].append("0")

        for k, v in atom.items():
            self._input_params[k].append(float(v))

    @staticmethod
    def parseElement(element, hamiltonian):

<<<<<<< HEAD
        """ parse admp related parameters in XML file
=======
        r""" parse admp related parameters in XML file
>>>>>>> feeb13c2
        
            example:
            
            <ADMPDispForce mScale12="0.00" mScale13="0.00" mScale14="0.00" mScale15="1.00" mScale16="1.00">
              <Atom type="380" A="1203470.743" B="37.81265679" Q="-0.741706" C6="0.001383816" C8="7.27065e-05" C10="1.8076465e-6"/>
              <Atom type="381" A="83.2283563" B="37.78544799"  Q="0.370853" C6="5.7929e-05" C8="1.416624e-06" C10="2.26525e-08"/>
            </ADMPDispForce>

            <ADMPPmeForce lmax="2" mScale12="0.00" mScale13="0.00" mScale14="0.00" mScale15="1.00" mScale16="1.00" pScale12="0.00" pScale13="0.00" pScale14="0.00" pScale15="1.00" pScale16="1.00" dScale12="0.00" dScale13="0.00" dScale14="0.00" dScale15="1.00" dScale16="1.00">
            
              <Atom type="380" kz="-381" kx="-381"
                            c0="-1.0614"
                            dX="0.0" dY="0.0"  dZ="-0.023671684"
                            qXX="0.000150963" qXY="0.0" qYY="0.00008707" qXZ="0.0" qYZ="0.0" qZZ="-0.000238034"
                            oXXX="0.0" oXXY="0.0" oXYY="0.0" oYYY="0.0" oXXZ="0.0000" oXYZ="0.0" oYYZ="0.00000" oXZZ="0.0" oYZZ="0.0" oZZZ="-0.0000"
                            />
              <Atom type="381" kz="380" kx="381"
                            c0="0.5307"
                            dX="0.0" dY="0.0"  dZ="0.0"
                            qXX="0.0" qXY="0.0" qYY="0.0" qXZ="0.0" qYZ="0.0" qZZ="0.0"
                            oXXX="0.0" oXXY="0.0" oXYY="0.0" oYYY="0.0" oXXZ="0.0" oXYZ="0.0" oYYZ="0.0" oXZZ="0.0" oYZZ="0.0" oZZZ="0.0"
                            /> 
              <Polarize type="380" polarizabilityXX="0.00088" polarizabilityYY="0.00088" polarizabilityZZ="0.00088" thole="8.0"/>
              <Polarize type="381" polarizabilityXX="0.000" polarizabilityYY="0.000" polarizabilityZZ="0.000" thole="0.0"/>
            </ADMPPmeForce>
        
        """

        generator = ADMPPmeGenerator(hamiltonian)
        generator.lmax = int(element.attrib.get("lmax"))
        generator.defaultTholeWidth = 5

        hamiltonian.registerGenerator(generator)

        for i in range(2, 7):
            generator.params["mScales"].append(float(element.attrib["mScale1%d" % i]))
            generator.params["pScales"].append(float(element.attrib["pScale1%d" % i]))
            generator.params["dScales"].append(float(element.attrib["dScale1%d" % i]))

        # make sure the last digit is 1.0
        generator.params["mScales"].append(1.0)
        generator.params["pScales"].append(1.0)
        generator.params["dScales"].append(1.0)

        if element.findall("Polarize"):
            generator.lpol = True
        else:
            generator.lpol = False

        for atomType in element.findall("Atom"):
            atomAttrib = atomType.attrib
            # if not set
            atomAttrib.update(
                {"polarizabilityXX": 0, "polarizabilityYY": 0, "polarizabilityZZ": 0}
            )
            for polarInfo in element.findall("Polarize"):
                polarAttrib = polarInfo.attrib
                if polarInfo.attrib["type"] == atomAttrib["type"]:
                    # cover default
                    atomAttrib.update(polarAttrib)
                    break
            generator.registerAtomType(atomAttrib)

        for k in generator._input_params.keys():
            generator._input_params[k] = jnp.array(generator._input_params[k])
        generator.types = np.array(generator.types)

        n_atoms = len(element.findall("Atom"))
        generator.n_atoms = n_atoms

        # map atom multipole moments
        if generator.lmax == 0:
            n_mtps = 1
        elif generator.lmax == 1:
            n_mtps = 4
        elif generator.lmax == 2:
            n_mtps = 10
        Q = np.zeros((n_atoms, n_mtps))

        Q[:, 0] = generator._input_params["c0"]
        if generator.lmax >= 1:
            Q[:, 1] = generator._input_params["dX"] * 10
            Q[:, 2] = generator._input_params["dY"] * 10
            Q[:, 3] = generator._input_params["dZ"] * 10
        if generator.lmax >= 2:
            Q[:, 4] = generator._input_params["qXX"] * 300
            Q[:, 5] = generator._input_params["qYY"] * 300
            Q[:, 6] = generator._input_params["qZZ"] * 300
            Q[:, 7] = generator._input_params["qXY"] * 300
            Q[:, 8] = generator._input_params["qXZ"] * 300
            Q[:, 9] = generator._input_params["qYZ"] * 300

        # add all differentiable params to self.params
        Q_local = convert_cart2harm(Q, generator.lmax)
        generator.params["Q_local"] = Q_local

        if generator.lpol:
            pol = jnp.vstack(
                (
                    generator._input_params["polarizabilityXX"],
                    generator._input_params["polarizabilityYY"],
                    generator._input_params["polarizabilityZZ"],
                )
            ).T
            pol = 1000 * jnp.mean(pol, axis=1)
            tholes = jnp.array(generator._input_params["thole"])
            generator.params["pol"] = pol
            generator.params["tholes"] = tholes
        else:
            pol = None
            tholes = None

        # generator.params['']
        for k in generator.params.keys():
            generator.params[k] = jnp.array(generator.params[k])

    def createForce(self, system, data, nonbondedMethod, nonbondedCutoff, args):

        methodMap = {
            app.CutoffPeriodic: "CutoffPeriodic",
            app.NoCutoff: "NoCutoff",
            app.PME: "PME",
        }
        if nonbondedMethod not in methodMap:
            raise ValueError("Illegal nonbonded method for ADMPPmeForce")
        if nonbondedMethod is app.CutoffPeriodic:
            self.lpme = False
        else:
            self.lpme = True

        n_atoms = len(data.atoms)
        map_atomtype = np.zeros(n_atoms, dtype=int)

        for i in range(n_atoms):
            atype = data.atomType[data.atoms[i]]
            map_atomtype[i] = np.where(self.types == atype)[0][0]
        self.map_atomtype = map_atomtype

        # here box is only used to setup ewald parameters, no need to be differentiable
        a, b, c = system.getDefaultPeriodicBoxVectors()
        box = jnp.array([a._value, b._value, c._value]) * 10

        # get the admp calculator
        rc = nonbondedCutoff.value_in_unit(unit.angstrom)

        # build covalent map
        covalent_map = build_covalent_map(data, 6)

        # build intra-molecule axis
        # the following code is the direct transplant of forcefield.py in openmm 7.4.0

        if self.lmax > 0:

            # setting up axis_indices and axis_type
            ZThenX = 0
            Bisector = 1
            ZBisect = 2
            ThreeFold = 3
            ZOnly = 4  # typo fix
            NoAxisType = 5
            LastAxisTypeIndex = 6

            self.axis_types = []
            self.axis_indices = []
            for i_atom in range(n_atoms):
                atom = data.atoms[i_atom]
                t = data.atomType[atom]
                # if t is in type list?
                if t in self.types:
                    itypes = np.where(self.types == t)[0]
                    hit = 0
                    # try to assign multipole parameters via only 1-2 connected atoms
                    for itype in itypes:
                        if hit != 0:
                            break
                        kz = int(self.kStrings["kz"][itype])
                        kx = int(self.kStrings["kx"][itype])
                        ky = int(self.kStrings["ky"][itype])
                        neighbors = np.where(covalent_map[i_atom] == 1)[0]
                        zaxis = -1
                        xaxis = -1
                        yaxis = -1
                        for z_index in neighbors:
                            if hit != 0:
                                break
                            z_type = int(data.atomType[data.atoms[z_index]])
                            if z_type == abs(
                                kz
                            ):  # find the z atom, start searching for x
                                for x_index in neighbors:
                                    if x_index == z_index or hit != 0:
                                        continue
                                    x_type = int(data.atomType[data.atoms[x_index]])
                                    if x_type == abs(
                                        kx
                                    ):  # find the x atom, start searching for y
                                        if ky == 0:
                                            zaxis = z_index
                                            xaxis = x_index
                                            # cannot ditinguish x and z? use the smaller index for z, and the larger index for x
                                            if x_type == z_type and xaxis < zaxis:
                                                swap = z_axis
                                                z_axis = x_axis
                                                x_axis = swap
                                            # otherwise, try to see if we can find an even smaller index for x?
                                            else:
                                                for x_index in neighbors:
                                                    x_type1 = int(
                                                        data.atomType[
                                                            data.atoms[x_index]
                                                        ]
                                                    )
                                                    if (
                                                        x_type1 == abs(kx)
                                                        and x_index != z_index
                                                        and x_index < xaxis
                                                    ):
                                                        xaxis = x_index
                                            hit = 1  # hit, finish matching
                                            matched_itype = itype
                                        else:
                                            for y_index in neighbors:
                                                if (
                                                    y_index == z_index
                                                    or y_index == x_index
                                                    or hit != 0
                                                ):
                                                    continue
                                                y_type = int(
                                                    data.atomType[data.atoms[y_index]]
                                                )
                                                if y_type == abs(ky):
                                                    zaxis = z_index
                                                    xaxis = x_index
                                                    yaxis = y_index
                                                    hit = 2
                                                    matched_itype = itype
                    # assign multipole parameters via 1-2 and 1-3 connected atoms
                    for itype in itypes:
                        if hit != 0:
                            break
                        kz = int(self.kStrings["kz"][itype])
                        kx = int(self.kStrings["kx"][itype])
                        ky = int(self.kStrings["ky"][itype])
                        neighbors_1st = np.where(covalent_map[i_atom] == 1)[0]
                        neighbors_2nd = np.where(covalent_map[i_atom] == 2)[0]
                        zaxis = -1
                        xaxis = -1
                        yaxis = -1
                        for z_index in neighbors_1st:
                            if hit != 0:
                                break
                            z_type = int(data.atomType[data.atoms[z_index]])
                            if z_type == abs(kz):
                                for x_index in neighbors_2nd:
                                    if x_index == z_index or hit != 0:
                                        continue
                                    x_type = int(data.atomType[data.atoms[x_index]])
                                    # we ask x to be in 2'nd neighbor, and x is z's neighbor
                                    if (
                                        x_type == abs(kx)
                                        and covalent_map[z_index, x_index] == 1
                                    ):
                                        if ky == 0:
                                            zaxis = z_index
                                            xaxis = x_index
                                            # select smallest x index
                                            for x_index in neighbors_2nd:
                                                x_type1 = int(
                                                    data.atomType[data.atoms[x_index]]
                                                )
                                                if (
                                                    x_type1 == abs(kx)
                                                    and x_index != z_index
                                                    and covalent_map[x_index, z_index]
                                                    == 1
                                                    and x_index < xaxis
                                                ):
                                                    xaxis = x_index
                                            hit = 3
                                            matched_itype = itype
                                        else:
                                            for y_index in neighbors_2nd:
                                                if (
                                                    y_index == z_index
                                                    or y_index == x_index
                                                    or hit != 0
                                                ):
                                                    continue
                                                y_type = int(
                                                    data.atomType[data.atoms[y_index]]
                                                )
                                                if (
                                                    y_type == abs(ky)
                                                    and covalent_map[y_index, z_index]
                                                    == 1
                                                ):
                                                    zaxis = z_index
                                                    xaxis = x_index
                                                    yaxis = y_index
                                                    hit = 4
                                                    matched_itype = itype
                    # assign multipole parameters via only a z-defining atom
                    for itype in itypes:
                        if hit != 0:
                            break
                        kz = int(self.kStrings["kz"][itype])
                        kx = int(self.kStrings["kx"][itype])
                        zaxis = -1
                        xaxis = -1
                        yaxis = -1
                        neighbors = np.where(covalent_map[i_atom] == 1)[0]
                        for z_index in neighbors:
                            if hit != 0:
                                break
                            z_type = int(data.atomType[data.atoms[z_index]])
                            if kx == 0 and z_type == abs(kz):
                                zaxis = z_index
                                hit = 5
                                matched_itype = itype
                    # assign multipole parameters via no connected atoms
                    for itype in itypes:
                        if hit != 0:
                            break
                        kz = int(self.kStrings["kz"][itype])
                        zaxis = -1
                        xaxis = -1
                        yaxis = -1
                        if kz == 0:
                            hit = 6
                            matched_itype = itype
                    # add particle if there was a hit
                    if hit != 0:
                        map_atomtype[i_atom] = matched_itype
                        self.axis_indices.append([zaxis, xaxis, yaxis])

                        kz = int(self.kStrings["kz"][matched_itype])
                        kx = int(self.kStrings["kx"][matched_itype])
                        ky = int(self.kStrings["ky"][matched_itype])
                        axisType = ZThenX
                        if kz == 0:
                            axisType = NoAxisType
                        if kz != 0 and kx == 0:
                            axisType = ZOnly
                        if kz < 0 or kx < 0:
                            axisType = Bisector
                        if kx < 0 and ky < 0:
                            axisType = ZBisect
                        if kz < 0 and kx < 0 and ky < 0:
                            axisType = ThreeFold
                        self.axis_types.append(axisType)

                    else:
                        sys.exit("Atom %d not matched in forcefield!" % i_atom)

                else:
                    sys.exit("Atom %d not matched in forcefield!" % i_atom)
            self.axis_indices = np.array(self.axis_indices)
            self.axis_types = np.array(self.axis_types)
        else:
            self.axis_types = None
            self.axis_indices = None

        if "ethresh" in args:
            self.ethresh = args["ethresh"]
<<<<<<< HEAD
=======
        if "step_pol" in args:
            self.step_pol = args["step_pol"]
>>>>>>> feeb13c2

        pme_force = ADMPPmeForce(
            box,
            self.axis_types,
            self.axis_indices,
            covalent_map,
            rc,
            self.ethresh,
            self.lmax,
            self.lpol,
<<<<<<< HEAD
            lpme=self.lpme
=======
            self.lpme,
            self.step_pol
>>>>>>> feeb13c2
        )
        self.pme_force = pme_force

        def potential_fn(positions, box, pairs, params):

            mScales = params["mScales"]
            Q_local = params["Q_local"][map_atomtype]
            if self.lpol:
                pScales = params["pScales"]
                dScales = params["dScales"]
                pol = params["pol"][map_atomtype]
                tholes = params["tholes"][map_atomtype]

                return pme_force.get_energy(
                    positions,
                    box,
                    pairs,
                    Q_local,
                    pol,
                    tholes,
                    mScales,
                    pScales,
                    dScales,
                    pme_force.U_ind,
                )
            else:
                return pme_force.get_energy(positions, box, pairs, Q_local, mScales)

        self._jaxPotential = potential_fn

    def getJaxPotential(self):
        return self._jaxPotential

    def renderXML(self):
<<<<<<< HEAD
        
=======
>>>>>>> feeb13c2
        # <ADMPPmeForce>
        
        finfo = XMLNodeInfo('ADMPPmeForce')
        finfo.addAttribute('lmax', str(self.lmax))
        outputparams = deepcopy(self.params)
        mScales = outputparams.pop('mScales')
        pScales = outputparams.pop('pScales')
        dScales = outputparams.pop('dScales')
        for i in range(len(mScales)):
            finfo.addAttribute(f'mScale1{i+2}', str(mScales[i]))
        for i in range(len(pScales)):
            finfo.addAttribute(f'pScale{i+1}', str(pScales[i]))
        for i in range(len(dScales)):
            finfo.addAttribute(f'dScale{i+1}', str(dScales[i]))
                    
        Q = outputparams['Q_local']
        Q_global = convert_harm2cart(Q, self.lmax)
        
        # <Atom>
        for atom in range(self.n_atoms):
            info = {'type': self.map_atomtype[atom]}
            info.update({ktype:self.kStrings[ktype][atom] for ktype in ['kz', 'kx', 'ky']})
            for i, key in enumerate(['c0', 'dX', 'dY', 'dZ', 'qXX', 'qXY', 'qXZ', 'qYY', 'qYZ', 'qZZ']):
                info[key] = "%.8f" % Q_global[atom][i]
            finfo.addElement('Atom', info)
            
        # <Polarize>
        for t in range(len(self.types)):
            info = {
                'type': self.types[t]
            }
            info.update({p: "%.8f" % self.params['pol'][t] for p in ['polarizabilityXX', 'polarizabilityYY', 'polarizabilityZZ']})
            finfo.addElement('Polarize', info)
            
        return finfo


app.forcefield.parsers["ADMPPmeForce"] = ADMPPmeGenerator.parseElement


class HarmonicBondJaxGenerator:
    def __init__(self, hamiltonian):
        self.ff = hamiltonian
        self.params = {"k": [], "length": []}
        self._jaxPotential = None
        self.types = []
        self.typetexts = []

    def registerBondType(self, bond):
        typetxt = findAtomTypeTexts(bond, 2)
        types = self.ff._findAtomTypes(bond, 2)
        self.types.append(types)
        self.typetexts.append(typetxt)
        self.params["k"].append(float(bond["k"]))
        self.params["length"].append(float(bond["length"]))  # length := r0

    @staticmethod
    def parseElement(element, hamiltonian):
<<<<<<< HEAD
=======

>>>>>>> feeb13c2
        r"""parse <HarmonicBondForce> section in XML file
        
            example: 
            
              <HarmonicBondForce>
                <Bond type1="ow" type2="hw" length="0.09572000000000001" k="462750.3999999999"/>
                <Bond type1="hw" type2="hw" length="0.15136000000000002" k="462750.3999999999"/>
              <\HarmonicBondForce>
        
        """
<<<<<<< HEAD
        generator = HarmonicBondJaxGenerator(hamiltonian)
        hamiltonian.registerGenerator(generator)
=======
        existing = [f for f in hamiltonian._forces if isinstance(f, HarmonicBondJaxGenerator)]
        if len(existing) == 0:
            generator = HarmonicBondJaxGenerator(hamiltonian)
            hamiltonian.registerGenerator(generator)
        else:
            generator = existing[0]
>>>>>>> feeb13c2
        for bondtype in element.findall("Bond"):
            generator.registerBondType(bondtype.attrib)

    def createForce(self, system, data, nonbondedMethod, nonbondedCutoff, args):
        # jax it!
        for k in self.params.keys():
            self.params[k] = jnp.array(self.params[k])
        self.types = np.array(self.types)

        n_bonds = len(data.bonds)
        # build map
        map_atom1 = np.zeros(n_bonds, dtype=int)
        map_atom2 = np.zeros(n_bonds, dtype=int)
        map_param = np.zeros(n_bonds, dtype=int)
        for i in range(n_bonds):
            idx1 = data.bonds[i].atom1
            idx2 = data.bonds[i].atom2
            type1 = data.atomType[data.atoms[idx1]]
            type2 = data.atomType[data.atoms[idx2]]
            ifFound = False
            for ii in range(len(self.types)):
                if (type1 in self.types[ii][0] and type2 in self.types[ii][1]) or (
                    type1 in self.types[ii][1] and type2 in self.types[ii][0]
                ):
                    map_atom1[i] = idx1
                    map_atom2[i] = idx2
                    map_param[i] = ii
                    ifFound = True
                    break
            if not ifFound:
                raise BaseException("No parameter for bond %i - %i" % (idx1, idx2))

        bforce = HarmonicBondJaxForce(map_atom1, map_atom2, map_param)

        def potential_fn(positions, box, pairs, params):
            return bforce.get_energy(
                positions, box, pairs, params["k"], params["length"]
            )

        self._jaxPotential = potential_fn
        # self._top_data = data

    def getJaxPotential(self):
        return self._jaxPotential

    def renderXML(self):
        # generate xml force field file
        finfo = XMLNodeInfo("HarmonicBondForce")
        for ntype in range(len(self.types)):
            binfo = {}
            k1, v1 = self.typetexts[ntype][0]
            k2, v2 = self.typetexts[ntype][1]
            binfo[k1] = v1
            binfo[k2] = v2
            for key in self.params.keys():
                binfo[key] = "%.8f"%self.params[key][ntype]
            finfo.addElement("Bond", binfo)
        return finfo
<<<<<<< HEAD

=======
>>>>>>> feeb13c2


# register all parsers
app.forcefield.parsers["HarmonicBondForce"] = HarmonicBondJaxGenerator.parseElement


class HarmonicAngleJaxGenerator:
    def __init__(self, hamiltonian):
        self.ff = hamiltonian
        self.params = {"k": [], "angle": []}
        self._jaxPotential = None
        self.types = []

    def registerAngleType(self, angle):
        types = self.ff._findAtomTypes(angle, 3)
        self.types.append(types)
        self.params["k"].append(float(angle["k"]))
        self.params["angle"].append(float(angle["angle"]))

    @staticmethod
    def parseElement(element, hamiltonian):
        r""" parse <HarmonicAngleForce> section in XML file

            example:
              <HarmonicAngleForce>
                <Angle type1="hw" type2="ow" type3="hw" angle="1.8242181341844732" k="836.8000000000001"/>
                <Angle type1="hw" type2="hw" type3="ow" angle="2.2294835864975564" k="0.0"/>
              <\HarmonicAngleForce>

        """
        generator = HarmonicAngleJaxGenerator(hamiltonian)
        hamiltonian.registerGenerator(generator)
<<<<<<< HEAD
        for bondtype in element.findall("Angle"):
            generator.registerAngleType(bondtype.attrib)
=======
        for angletype in element.findall("Angle"):
            generator.registerAngleType(angletype.attrib)
>>>>>>> feeb13c2

    def createForce(self, system, data, nonbondedMethod, nonbondedCutoff, args):

        # jax it!
        for k in self.params.keys():
            self.params[k] = jnp.array(self.params[k])
        self.types = np.array(self.types)

        n_angles = len(data.angles)
        # build map
        map_atom1 = np.zeros(n_angles, dtype=int)
        map_atom2 = np.zeros(n_angles, dtype=int)
        map_atom3 = np.zeros(n_angles, dtype=int)
        map_param = np.zeros(n_angles, dtype=int)
        for i in range(n_angles):
            idx1 = data.angles[i][0]
            idx2 = data.angles[i][1]
            idx3 = data.angles[i][2]
            type1 = data.atomType[data.atoms[idx1]]
            type2 = data.atomType[data.atoms[idx2]]
            type3 = data.atomType[data.atoms[idx3]]
            ifFound = False
            for ii in range(len(self.types)):
                if type2 in self.types[ii][1]:
                    if (type1 in self.types[ii][0] and type3 in self.types[ii][2]) or (
                        type1 in self.types[ii][2] and type3 in self.types[ii][0]
                    ):
                        map_atom1[i] = idx1
                        map_atom2[i] = idx2
                        map_atom3[i] = idx3
                        map_param[i] = ii
                        ifFound = True
                        break
            if not ifFound:
                raise BaseException(
                    "No parameter for angle %i - %i - %i" % (idx1, idx2, idx3)
                )

        aforce = HarmonicAngleJaxForce(map_atom1, map_atom2, map_atom3, map_param)

        def potential_fn(positions, box, pairs, params):
            return aforce.get_energy(
                positions, box, pairs, params["k"], params["angle"]
            )

        self._jaxPotential = potential_fn
        # self._top_data = data

    def getJaxPotential(self):
        return self._jaxPotential

    def renderXML(self):
        # generate xml force field file
        finfo = XMLNodeInfo("HarmonicAngleForce")
        for i, type in enumerate(self.types):
            t1, t2, t3 = type
            ainfo = {'type1': t1, 'type2': t2, 'type3': t3, 'k': self.params['k'][i], 'angle': self.params['angle'][i]}
            finfo.addElement('Angle', ainfo)
        
        return finfo


# register all parsers
app.forcefield.parsers["HarmonicAngleForce"] = HarmonicAngleJaxGenerator.parseElement


<<<<<<< HEAD
=======

>>>>>>> feeb13c2
def _matchImproper(data, torsion, generator):
    type1 = data.atomType[data.atoms[torsion[0]]]
    type2 = data.atomType[data.atoms[torsion[1]]]
    type3 = data.atomType[data.atoms[torsion[2]]]
    type4 = data.atomType[data.atoms[torsion[3]]]
    wildcard = generator.ff._atomClasses[""]
    match = None
    for tordef in generator.improper:
        types1 = tordef.types1
        types2 = tordef.types2
        types3 = tordef.types3
        types4 = tordef.types4
        hasWildcard = wildcard in (types1, types2, types3, types4)
        if match is not None and hasWildcard:
            # Prefer specific definitions over ones with wildcards
            continue
        if type1 in types1:
            for (t2, t3, t4) in itertools.permutations(
                ((type2, 1), (type3, 2), (type4, 3))
            ):
                if t2[0] in types2 and t3[0] in types3 and t4[0] in types4:
                    if tordef.ordering == "default":
                        # Workaround to be more consistent with AMBER.  It uses wildcards to define most of its
                        # impropers, which leaves the ordering ambiguous.  It then follows some bizarre rules
                        # to pick the order.
                        a1 = torsion[t2[1]]
                        a2 = torsion[t3[1]]
                        e1 = data.atoms[a1].element
                        e2 = data.atoms[a2].element
                        if e1 == e2 and a1 > a2:
                            (a1, a2) = (a2, a1)
                        elif e1 != elem.carbon and (
                            e2 == elem.carbon or e1.mass < e2.mass
                        ):
                            (a1, a2) = (a2, a1)
                        match = (a1, a2, torsion[0], torsion[t4[1]], tordef)
                        break
                    elif tordef.ordering == "charmm":
                        if hasWildcard:
                            # Workaround to be more consistent with AMBER.  It uses wildcards to define most of its
                            # impropers, which leaves the ordering ambiguous.  It then follows some bizarre rules
                            # to pick the order.
                            a1 = torsion[t2[1]]
                            a2 = torsion[t3[1]]
                            e1 = data.atoms[a1].element
                            e2 = data.atoms[a2].element
                            if e1 == e2 and a1 > a2:
                                (a1, a2) = (a2, a1)
                            elif e1 != elem.carbon and (
                                e2 == elem.carbon or e1.mass < e2.mass
                            ):
                                (a1, a2) = (a2, a1)
                            match = (a1, a2, torsion[0], torsion[t4[1]], tordef)
                        else:
                            # There are no wildcards, so the order is unambiguous.
                            match = (
                                torsion[0],
                                torsion[t2[1]],
                                torsion[t3[1]],
                                torsion[t4[1]],
                                tordef,
                            )
                        break
                    elif tordef.ordering == "amber":
                        # topology atom indexes
                        a2 = torsion[t2[1]]
                        a3 = torsion[t3[1]]
                        a4 = torsion[t4[1]]
                        # residue indexes
                        r2 = data.atoms[a2].residue.index
                        r3 = data.atoms[a3].residue.index
                        r4 = data.atoms[a4].residue.index
                        # template atom indexes
                        ta2 = data.atomTemplateIndexes[data.atoms[a2]]
                        ta3 = data.atomTemplateIndexes[data.atoms[a3]]
                        ta4 = data.atomTemplateIndexes[data.atoms[a4]]
                        # elements
                        e2 = data.atoms[a2].element
                        e3 = data.atoms[a3].element
                        e4 = data.atoms[a4].element
                        if not hasWildcard:
                            if t2[0] == t4[0] and (r2 > r4 or (r2 == r4 and ta2 > ta4)):
                                (a2, a4) = (a4, a2)
                                r2 = data.atoms[a2].residue.index
                                r4 = data.atoms[a4].residue.index
                                ta2 = data.atomTemplateIndexes[data.atoms[a2]]
                                ta4 = data.atomTemplateIndexes[data.atoms[a4]]
                            if t3[0] == t4[0] and (r3 > r4 or (r3 == r4 and ta3 > ta4)):
                                (a3, a4) = (a4, a3)
                                r3 = data.atoms[a3].residue.index
                                r4 = data.atoms[a4].residue.index
                                ta3 = data.atomTemplateIndexes[data.atoms[a3]]
                                ta4 = data.atomTemplateIndexes[data.atoms[a4]]
                            if t2[0] == t3[0] and (r2 > r3 or (r2 == r3 and ta2 > ta3)):
                                (a2, a3) = (a3, a2)
                        else:
                            if e2 == e4 and (r2 > r4 or (r2 == r4 and ta2 > ta4)):
                                (a2, a4) = (a4, a2)
                                r2 = data.atoms[a2].residue.index
                                r4 = data.atoms[a4].residue.index
                                ta2 = data.atomTemplateIndexes[data.atoms[a2]]
                                ta4 = data.atomTemplateIndexes[data.atoms[a4]]
                            if e3 == e4 and (r3 > r4 or (r3 == r4 and ta3 > ta4)):
                                (a3, a4) = (a4, a3)
                                r3 = data.atoms[a3].residue.index
                                r4 = data.atoms[a4].residue.index
                                ta3 = data.atomTemplateIndexes[data.atoms[a3]]
                                ta4 = data.atomTemplateIndexes[data.atoms[a4]]
                            if r2 > r3 or (r2 == r3 and ta2 > ta3):
                                (a2, a3) = (a3, a2)
                        match = (a2, a3, torsion[0], a4, tordef)
                        break

    return match


class PeriodicTorsion(object):
    """A PeriodicTorsion records the information for a periodic torsion definition."""

    def __init__(self, types):
        self.types1 = types[0]
        self.types2 = types[1]
        self.types3 = types[2]
        self.types4 = types[3]
        self.periodicity = []
        self.phase = []
        self.k = []
        self.points = []
        self.ordering = "default"


def _parseTorsion(ff, attrib):
    """Parse the node defining a torsion."""
    types = ff._findAtomTypes(attrib, 4)
    if None in types:
        return None
    torsion = PeriodicTorsion(types)
    index = 1
    while "phase%d" % index in attrib:
        torsion.periodicity.append(int(attrib["periodicity%d" % index]))
        torsion.phase.append(float(attrib["phase%d" % index]))
        torsion.k.append(float(attrib["k%d" % index]))
        index += 1
        torsion.points.append(-1)
    return torsion


class PeriodicTorsionJaxGenerator(object):
    """A PeriodicTorsionGenerator constructs a PeriodicTorsionForce."""

    def __init__(self, hamiltonian):
        self.ff = hamiltonian
        self.p_types = []
        self.i_types = []
        self.params = {
            "k1_p": [],
            "psi1_p": [],
            "k2_p": [],
            "psi2_p": [],
            "k3_p": [],
            "psi3_p": [],
            "k4_p": [],
            "psi4_p": [],
            "k1_i": [],
            "psi1_i": [],
            "k2_i": [],
            "psi2_i": [],
            "k3_i": [],
            "psi3_i": [],
            "k4_i": [],
            "psi4_i": [],
        }
        self.proper = []
        self.improper = []
        self.propersForAtomType = defaultdict(set)
        self.n_proper = 0
        self.n_improper = 0

    def registerProperTorsion(self, parameters):
        torsion = _parseTorsion(self.ff, parameters)
        if torsion is not None:
            index = len(self.proper)
            self.proper.append(torsion)
            for t in torsion.types2:
                self.propersForAtomType[t].add(index)
            for t in torsion.types3:
                self.propersForAtomType[t].add(index)

    def registerImproperTorsion(self, parameters, ordering="default"):
        torsion = _parseTorsion(self.ff, parameters)
        if torsion is not None:
            if ordering in ["default", "charmm", "amber"]:
                torsion.ordering = ordering
            else:
                raise ValueError(
                    "Illegal ordering type %s for improper torsion %s"
                    % (ordering, torsion)
                )
            self.improper.append(torsion)

    @staticmethod
    def parseElement(element, ff):
        """ parse <PeriodicTorsionForce> section in XML file
        
            example: 
            
              <PeriodicTorsionForce ordering="amber">
                <Proper type1="" type2="c" type3="c" type4="" periodicity1="2" phase1="3.141592653589793" k1="1.2552"/>
<<<<<<< HEAD
                <Proper type1="" type2="c" type3="c1" type4="" periodicity1="2" phase1="3.141592653589793" k1="0.0"/>
=======
                <Improper type1="" type2="c" type3="c1" type4="" periodicity1="2" phase1="3.141592653589793" k1="0.0"/>
>>>>>>> feeb13c2
            </PeriodicTorsionForce>

        """
        existing = [f for f in ff._forces if isinstance(f, PeriodicTorsionJaxGenerator)]
        if len(existing) == 0:
            generator = PeriodicTorsionJaxGenerator(ff)
            ff.registerGenerator(generator)
        else:
            generator = existing[0]
        for torsion in element.findall("Proper"):
            generator.registerProperTorsion(torsion.attrib)
        for torsion in element.findall("Improper"):
            if "ordering" in element.attrib:
                generator.registerImproperTorsion(
                    torsion.attrib, element.attrib["ordering"]
                )
            else:
                generator.registerImproperTorsion(torsion.attrib)

    def createForce(self, sys, data, nonbondedMethod, nonbondedCutoff, args):

        # pump proper params
        for tor in self.proper:
            for i in range(len(tor.phase)):
                if tor.periodicity[i] == 1:
                    self.params["k1_p"].append(tor.k[i])
                    self.params["psi1_p"].append(tor.phase[i])
                    tor.points[i] = len(self.params["k1_p"]) - 1
                if tor.periodicity[i] == 2:
                    self.params["k2_p"].append(tor.k[i])
                    self.params["psi2_p"].append(tor.phase[i])
                    tor.points[i] = len(self.params["k2_p"]) - 1
                if tor.periodicity[i] == 3:
                    self.params["k3_p"].append(tor.k[i])
                    self.params["psi3_p"].append(tor.phase[i])
                    tor.points[i] = len(self.params["k3_p"]) - 1
                if tor.periodicity[i] == 4:
                    self.params["k4_p"].append(tor.k[i])
                    self.params["psi4_p"].append(tor.phase[i])
                    tor.points[i] = len(self.params["k4_p"]) - 1
        # pump impr params
        for tor in self.improper:
            for i in range(len(tor.phase)):
                if tor.periodicity[i] == 1:
                    self.params["k1_i"].append(tor.k[i])
                    self.params["psi1_i"].append(tor.phase[i])
                    tor.points[i] = len(self.params["k1_i"]) - 1
                if tor.periodicity[i] == 2:
                    self.params["k2_i"].append(tor.k[i])
                    self.params["psi2_i"].append(tor.phase[i])
                    tor.points[i] = len(self.params["k2_i"]) - 1
                if tor.periodicity[i] == 3:
                    self.params["k3_i"].append(tor.k[i])
                    self.params["psi3_i"].append(tor.phase[i])
                    tor.points[i] = len(self.params["k3_i"]) - 1
                if tor.periodicity[i] == 4:
                    self.params["k4_i"].append(tor.k[i])
                    self.params["psi4_i"].append(tor.phase[i])
                    tor.points[i] = len(self.params["k4_i"]) - 1

        # jax it!
        for k in self.params.keys():
            self.params[k] = jnp.array(self.params[k])

        map_a1_1_p = []
        map_a2_1_p = []
        map_a3_1_p = []
        map_a4_1_p = []
        prm1_p = []
        map_a1_2_p = []
        map_a2_2_p = []
        map_a3_2_p = []
        map_a4_2_p = []
        prm2_p = []
        map_a1_3_p = []
        map_a2_3_p = []
        map_a3_3_p = []
        map_a4_3_p = []
        prm3_p = []
        map_a1_4_p = []
        map_a2_4_p = []
        map_a3_4_p = []
        map_a4_4_p = []
        prm4_p = []

        wildcard = self.ff._atomClasses[""]
        proper_cache = {}
        for torsion in data.propers:
            type1, type2, type3, type4 = [
                data.atomType[data.atoms[torsion[i]]] for i in range(4)
            ]
            sig = (type1, type2, type3, type4)
            sig = frozenset((sig, sig[::-1]))
            match = proper_cache.get(sig, None)
            if match == -1:
                continue
            if match is None:
                for index in self.propersForAtomType[type2]:
                    tordef = self.proper[index]
                    types1 = tordef.types1
                    types2 = tordef.types2
                    types3 = tordef.types3
                    types4 = tordef.types4
                    if (
                        type2 in types2
                        and type3 in types3
                        and type4 in types4
                        and type1 in types1
                    ) or (
                        type2 in types3
                        and type3 in types2
                        and type4 in types1
                        and type1 in types4
                    ):
                        hasWildcard = wildcard in (types1, types2, types3, types4)
                        if (
                            match is None or not hasWildcard
                        ):  # Prefer specific definitions over ones with wildcards
                            match = tordef
                        if not hasWildcard:
                            break
                if match is None:
                    proper_cache[sig] = -1
                else:
                    proper_cache[sig] = match
            if match is not None:
                for i in range(len(match.phase)):
                    if match.k[i] != 0:
                        if match.periodicity[i] == 1:
                            map_a1_1_p.append(torsion[0])
                            map_a2_1_p.append(torsion[1])
                            map_a3_1_p.append(torsion[2])
                            map_a4_1_p.append(torsion[3])
                            prm1_p.append(match.points[i])
                            assert match.points[i] != -1
                        if match.periodicity[i] == 2:
                            map_a1_2_p.append(torsion[0])
                            map_a2_2_p.append(torsion[1])
                            map_a3_2_p.append(torsion[2])
                            map_a4_2_p.append(torsion[3])
                            prm2_p.append(match.points[i])
                            assert match.points[i] != -1
                        if match.periodicity[i] == 3:
                            map_a1_3_p.append(torsion[0])
                            map_a2_3_p.append(torsion[1])
                            map_a3_3_p.append(torsion[2])
                            map_a4_3_p.append(torsion[3])
                            prm3_p.append(match.points[i])
                            assert match.points[i] != -1
                        if match.periodicity[i] == 4:
                            map_a1_4_p.append(torsion[0])
                            map_a2_4_p.append(torsion[1])
                            map_a3_4_p.append(torsion[2])
                            map_a4_4_p.append(torsion[3])
                            prm4_p.append(match.points[i])
                            assert match.points[i] != -1

        map_a1_1_i = []
        map_a2_1_i = []
        map_a3_1_i = []
        map_a4_1_i = []
        prm1_i = []
        map_a1_2_i = []
        map_a2_2_i = []
        map_a3_2_i = []
        map_a4_2_i = []
        prm2_i = []
        map_a1_3_i = []
        map_a2_3_i = []
        map_a3_3_i = []
        map_a4_3_i = []
        prm3_i = []
        map_a1_4_i = []
        map_a2_4_i = []
        map_a3_4_i = []
        map_a4_4_i = []
        prm4_i = []

        impr_cache = {}
        for torsion in data.impropers:
            t1, t2, t3, t4 = [data.atomType[data.atoms[torsion[i]]] for i in range(4)]
            sig = (t1, t2, t3, t4)
            match = impr_cache.get(sig, None)
            if match == -1:
                # Previously checked, and doesn't appear in the database
                continue
            elif match:
                i1, i2, i3, i4, tordef = match
                a1, a2, a3, a4 = (torsion[i] for i in (i1, i2, i3, i4))
                match = (a1, a2, a3, a4, tordef)
            if match is None:
                match = _matchImproper(data, torsion, self)
                if match is not None:
                    order = match[:4]
                    i1, i2, i3, i4 = tuple(torsion.index(a) for a in order)
                    impr_cache[sig] = (i1, i2, i3, i4, match[-1])
                else:
                    impr_cache[sig] = -1
            if match is not None:
                (a1, a2, a3, a4, tordef) = match
                for i in range(len(tordef.phase)):
                    if tordef.k[i] != 0:
                        if tordef.periodicity[i] == 1:
                            map_a1_1_i.append(a1)
                            map_a2_1_i.append(a2)
                            map_a3_1_i.append(a3)
                            map_a4_1_i.append(a4)
                            prm1_i.append(tordef.points[i])
                            assert tordef.points[i] != -1
                        if tordef.periodicity[i] == 2:
                            map_a1_2_i.append(a1)
                            map_a2_2_i.append(a2)
                            map_a3_2_i.append(a3)
                            map_a4_2_i.append(a4)
                            prm2_i.append(tordef.points[i])
                            assert tordef.points[i] != -1
                        if tordef.periodicity[i] == 3:
                            map_a1_3_i.append(a1)
                            map_a2_3_i.append(a2)
                            map_a3_3_i.append(a3)
                            map_a4_3_i.append(a4)
                            prm3_i.append(tordef.points[i])
                            assert tordef.points[i] != -1
                        if tordef.periodicity[i] == 4:
                            map_a1_4_i.append(a1)
                            map_a2_4_i.append(a2)
                            map_a3_4_i.append(a3)
                            map_a4_4_i.append(a4)
                            prm4_i.append(tordef.points[i])
                            assert tordef.points[i] != -1

        map_a1_1_p = np.array(map_a1_1_p, dtype=int)
        map_a2_1_p = np.array(map_a2_1_p, dtype=int)
        map_a3_1_p = np.array(map_a3_1_p, dtype=int)
        map_a4_1_p = np.array(map_a4_1_p, dtype=int)
        map_a1_2_p = np.array(map_a1_2_p, dtype=int)
        map_a2_2_p = np.array(map_a2_2_p, dtype=int)
        map_a3_2_p = np.array(map_a3_2_p, dtype=int)
        map_a4_2_p = np.array(map_a4_2_p, dtype=int)
        map_a1_3_p = np.array(map_a1_3_p, dtype=int)
        map_a2_3_p = np.array(map_a2_3_p, dtype=int)
        map_a3_3_p = np.array(map_a3_3_p, dtype=int)
        map_a4_3_p = np.array(map_a4_3_p, dtype=int)
        map_a1_4_p = np.array(map_a1_4_p, dtype=int)
        map_a2_4_p = np.array(map_a2_4_p, dtype=int)
        map_a3_4_p = np.array(map_a3_4_p, dtype=int)
        map_a4_4_p = np.array(map_a4_4_p, dtype=int)
        prm1_p = np.array(prm1_p, dtype=int)
        prm2_p = np.array(prm2_p, dtype=int)
        prm3_p = np.array(prm3_p, dtype=int)
        prm4_p = np.array(prm4_p, dtype=int)

        map_a1_1_i = np.array(map_a1_1_i, dtype=int)
        map_a2_1_i = np.array(map_a2_1_i, dtype=int)
        map_a3_1_i = np.array(map_a3_1_i, dtype=int)
        map_a4_1_i = np.array(map_a4_1_i, dtype=int)
        map_a1_2_i = np.array(map_a1_2_i, dtype=int)
        map_a2_2_i = np.array(map_a2_2_i, dtype=int)
        map_a3_2_i = np.array(map_a3_2_i, dtype=int)
        map_a4_2_i = np.array(map_a4_2_i, dtype=int)
        map_a1_3_i = np.array(map_a1_3_i, dtype=int)
        map_a2_3_i = np.array(map_a2_3_i, dtype=int)
        map_a3_3_i = np.array(map_a3_3_i, dtype=int)
        map_a4_3_i = np.array(map_a4_3_i, dtype=int)
        map_a1_4_i = np.array(map_a1_4_i, dtype=int)
        map_a2_4_i = np.array(map_a2_4_i, dtype=int)
        map_a3_4_i = np.array(map_a3_4_i, dtype=int)
        map_a4_4_i = np.array(map_a4_4_i, dtype=int)
        prm1_i = np.array(prm1_i, dtype=int)
        prm2_i = np.array(prm2_i, dtype=int)
        prm3_i = np.array(prm3_i, dtype=int)
        prm4_i = np.array(prm4_i, dtype=int)

        prop1 = PeriodicTorsionJaxForce(
            map_a1_1_p, map_a2_1_p, map_a3_1_p, map_a4_1_p, prm1_p, 1
        )
        prop2 = PeriodicTorsionJaxForce(
            map_a1_2_p, map_a2_2_p, map_a3_2_p, map_a4_2_p, prm2_p, 2
        )
        prop3 = PeriodicTorsionJaxForce(
            map_a1_3_p, map_a2_3_p, map_a3_3_p, map_a4_3_p, prm3_p, 3
        )
        prop4 = PeriodicTorsionJaxForce(
            map_a1_4_p, map_a2_4_p, map_a3_4_p, map_a4_4_p, prm4_p, 4
        )

        impr1 = PeriodicTorsionJaxForce(
            map_a1_1_i, map_a2_1_i, map_a3_1_i, map_a4_1_i, prm1_i, 1
        )
        impr2 = PeriodicTorsionJaxForce(
            map_a1_2_i, map_a2_2_i, map_a3_2_i, map_a4_2_i, prm2_i, 2
        )
        impr3 = PeriodicTorsionJaxForce(
            map_a1_3_i, map_a2_3_i, map_a3_3_i, map_a4_3_i, prm3_i, 3
        )
        impr4 = PeriodicTorsionJaxForce(
            map_a1_4_i, map_a2_4_i, map_a3_4_i, map_a4_4_i, prm4_i, 4
        )

        def potential_fn(positions, box, pairs, params):
            p1e = prop1.get_energy(
                positions, box, pairs, params["k1_p"], params["psi1_p"]
            )
            p2e = prop2.get_energy(
                positions, box, pairs, params["k2_p"], params["psi2_p"]
            )
            p3e = prop3.get_energy(
                positions, box, pairs, params["k3_p"], params["psi3_p"]
            )
            p4e = prop4.get_energy(
                positions, box, pairs, params["k4_p"], params["psi4_p"]
            )

            i1e = impr1.get_energy(
                positions, box, pairs, params["k1_i"], params["psi1_i"]
            )
            i2e = impr2.get_energy(
                positions, box, pairs, params["k2_i"], params["psi2_i"]
            )
            i3e = impr3.get_energy(
                positions, box, pairs, params["k3_i"], params["psi3_i"]
            )
            i4e = impr4.get_energy(
                positions, box, pairs, params["k4_i"], params["psi4_i"]
            )

            return p1e + p2e + p3e + p4e + i1e + i2e + i3e + i4e

        self._jaxPotential = potential_fn
        # self._top_data = data

    def getJaxPotential(self):
        return self._jaxPotential

    def renderXML(self):
<<<<<<< HEAD
        # generate xml force field file
        pass
=======
        params = self.params
        # generate xml force field file
        finfo = XMLNodeInfo('PeriodicTorsionForce')
        for i in range(len(self.proper)):
            proper = self.proper[i]
  
            finfo.addElement('Proper', 
                {'type1': proper.types1, 'type2': proper.types2, 
                'type3': proper.types3, 'type4': proper.types4,
                'periodicity1': proper.periodicity[0],
                'phase1': params['psi1_p'][i],
                'k1': params['k1_p'][i],
                'periodicity2': proper.periodicity[1],
                'phase2': params['psi2_p'][i],
                'k2': params['k2_p'][i],
                'periodicity3': proper.periodicity[2],
                'phase3': params['psi3_p'][i],
                'k3': params['k3_p'][i],
                'periodicity4': proper.periodicity[3],
                'phase4': params['psi4_p'][i],
                'k4': params['k4_p'][i],
                }
            )
            
        for i in range(len(self.improper)):
            
            improper = self.improper[i]
            
            finfo.addElement('Improper', 
                {'type1': improper.types1, 'type2': improper.types2, 
                'type3': improper.types3, 'type4': improper.types4,
                'periodicity1': improper.periodicity[0],
                'phase1': params['psi1_i'][i],
                'k1': params['k1_i'][i],
                'periodicity2': proper.periodicity[1],
                'phase2': params['psi2_i'][i],
                'k2': params['k2_i'][i],
                'periodicity3': proper.periodicity[2],
                'phase3': params['psi3_i'][i],
                'k3': params['k3_i'][i],
                'periodicity4': proper.periodicity[3],
                'phase4': params['psi4_i'][i],
                'k4': params['k4_i'][i],
                }
            )
            
        return finfo
>>>>>>> feeb13c2


app.forcefield.parsers[
    "PeriodicTorsionForce"
] = PeriodicTorsionJaxGenerator.parseElement


class NonbondJaxGenerator:

    SCALETOL = 1e-5

    def __init__(self, hamiltionian, coulomb14scale, lj14scale):

        self.ff = hamiltionian
        self.coulomb14scale = coulomb14scale
        self.lj14scale = lj14scale
<<<<<<< HEAD
        # self.useDispersionCorrection = useDispersionCorrection
=======
>>>>>>> feeb13c2
        # self.params = app.ForceField._AtomTypeParameters(hamiltionian, 'NonbondedForce', 'Atom', ('charge', 'sigma', 'epsilon'))
        self.params = {
            "sigma": [],
            "epsilon": [],
            "epsfix": [],
            "sigfix": [],
            "charge": [],
            "coulomb14scale": [coulomb14scale],
            "lj14scale": [lj14scale],
        }
        self.types = []
        self.useAttributeFromResidue = []

<<<<<<< HEAD
        # pre-configure constants
        self.ethresh = 5e-4
=======
>>>>>>> feeb13c2

    def registerAtom(self, atom):
        # use types in nb cards or resname+atomname in residue cards
        types = self.ff._findAtomTypes(atom, 1)[0]
        self.types.append(types)

        for key in ["sigma", "epsilon", "charge"]:
            if key not in self.useAttributeFromResidue:
                self.params[key].append(float(atom[key]))

    @staticmethod
    def parseElement(element, ff):
        """parse <NonbondedForce> section in XML file
        
        example:
        
          <NonbondedForce coulomb14scale="0.8333333333333334" lj14scale="0.5">
              <UseAttributeFromResidue name="charge"/>
              <Atom type="c" sigma="0.3315212309943831" epsilon="0.4133792"/>
          </NonbondedForce>

        """
        existing = [f for f in ff._forces if isinstance(f, NonbondJaxGenerator)]

<<<<<<< HEAD
        # TODO: useDispersionCorrection

=======
>>>>>>> feeb13c2
        if len(existing) == 0:
            generator = NonbondJaxGenerator(
                ff,
                float(element.attrib["coulomb14scale"]),
                float(element.attrib["lj14scale"]),
                # useDispersionCorrection
            )
            ff.registerGenerator(generator)
        else:
            generator = existing[0]

<<<<<<< HEAD
            # if (abs(generator.coulomb14scale - float(element.attrib['coulomb14scale'])) > NonbondedGenerator.SCALETOL
            #     or abs(generator.lj14scale - float(element.attrib['lj14scale'])) > NonbondedGenerator.SCALETOL
            # ):
            #     raise ValueError('Found multiple NonbondedForce tags with different 1-4 scales')
            # if (
            #         generator.useDispersionCorrection is not None
            #         and useDispersionCorrection is not None
            #         and generator.useDispersionCorrection != useDispersionCorrection
            # ):
            #     raise ValueError('Found multiple NonbondedForce tags with different useDispersionCorrection settings.')
=======
            if (abs(generator.coulomb14scale - float(element.attrib['coulomb14scale'])) > NonbondJaxGenerator.SCALETOL
                or abs(generator.lj14scale - float(element.attrib['lj14scale'])) > NonbondJaxGenerator.SCALETOL
            ):
                raise ValueError('Found multiple NonbondedForce tags with different 1-4 scales')
>>>>>>> feeb13c2
        excludedParams = [
            node.attrib["name"] for node in element.findall("UseAttributeFromResidue")
        ]
        for eprm in excludedParams:
            if eprm not in generator.useAttributeFromResidue:
                generator.useAttributeFromResidue.append(eprm)
        for atom in element.findall("Atom"):
            generator.registerAtom(atom.attrib)
            
        generator.n_atoms = len(element.findall("Atom"))
            
        # jax it!
        for k in generator.params.keys():
            generator.params[k] = jnp.array(generator.params[k])
        generator.types = np.array(generator.types)

    def createForce(self, system, data, nonbondedMethod, nonbondedCutoff, args):
<<<<<<< HEAD

=======
>>>>>>> feeb13c2
        methodMap = {
            app.NoCutoff: "NoCutoff",
            app.CutoffPeriodic: "CutoffPeriodic",
            app.CutoffNonPeriodic: "CutoffNonPeriodic",
            app.PME: "PME",
        }
        if nonbondedMethod not in methodMap:
            raise ValueError("Illegal nonbonded method for NonbondedForce")
        isNoCut = False
        if nonbondedMethod is app.NoCutoff:
            isNoCut = True

<<<<<<< HEAD
        # here box is only used to setup ewald parameters, no need to be differentiable
        a, b, c = system.getDefaultPeriodicBoxVectors()
        box = jnp.array([a._value, b._value, c._value]) * 10

=======
>>>>>>> feeb13c2
        # Jax prms!
        for k in self.params.keys():
            self.params[k] = jnp.array(self.params[k])

        mscales_coul = jnp.array([0.0, 0.0, 0.0, 1.0, 1.0, 1.0])  # mscale for PME
        mscales_coul = mscales_coul.at[2].set(self.params["coulomb14scale"][0])
        mscales_lj = jnp.array([0.0, 0.0, 0.0, 1.0, 1.0, 1.0])  # mscale for LJ
        mscales_lj = mscales_lj.at[2].set(self.params["lj14scale"][0])

<<<<<<< HEAD

=======
>>>>>>> feeb13c2
        # Coulomb: only support PME for now
        # set PBC
        if nonbondedMethod not in [app.NoCutoff, app.CutoffNonPeriodic]:
            ifPBC = True
        else:
            ifPBC = False

        # load LJ from types
        map_lj = []
        for atom in data.atoms:
            types = data.atomType[atom]
            ifFound = False
            for ntp, tp in enumerate(self.types):
                if types in tp:
                    map_lj.append(ntp)
                    ifFound = True
                    break
            if not ifFound:
                raise mm.OpenMMException(
                    "AtomType of %s mismatched in NonbondedForce" % (str(atom))
                )
<<<<<<< HEAD
        map_lj = np.array(map_lj, dtype=int)
=======
        map_lj = jnp.array(map_lj, dtype=int)
>>>>>>> feeb13c2

        self.ifChargeFromResidue = False
        if "charge" in self.useAttributeFromResidue:
            # load charge from residue cards
            self.ifChargeFromResidue = True
            chargeinfo = {}
            for atom in data.atoms:
                resname, aname = atom.residue.name, atom.name
                prm = data.atomParameters[atom]
                chargeinfo[resname + "+" + aname] = prm["charge"]
            ckeys = [k for k in chargeinfo.keys()]
            self.params["charge"] = [chargeinfo[k] for k in chargeinfo.keys()]
            chargeidx = {}
            for n, i in enumerate(ckeys):
                chargeidx[i] = n
            map_charge = []
            for na in range(len(data.atoms)):
                key = data.atoms[na].residue.name + "+" + data.atoms[na].name
                if key in chargeidx:
                    map_charge.append(chargeidx[key])
            map_charge = np.array(map_charge, dtype=int)
            self.params["charge"] = jnp.array(self.params["charge"])
        else:
            map_charge = map_lj

<<<<<<< HEAD
        # nbfix!
        map_nbfix = []
        # implement it later
=======
        # TODO: implement NBFIX
        map_nbfix = []
>>>>>>> feeb13c2
        map_nbfix = np.array(map_nbfix, dtype=int).reshape((-1, 2))
        

        colv_map = build_covalent_map(data, 6)

        if unit.is_quantity(nonbondedCutoff):
            r_cut = nonbondedCutoff.value_in_unit(unit.nanometer)
        else:
            r_cut = nonbondedCutoff
        if "switchDistance" in args and args["switchDistance"] is not None:
            r_switch = args["switchDistance"]
            r_switch = (
                r_switch
                if not unit.is_quantity(r_switch)
                else r_switch.value_in_unit(unit.nanometer)
            )
            ifSwitch = True
        else:
            r_switch = r_cut
            ifSwitch = False
        
<<<<<<< HEAD
        map_lj = jnp.array(map_lj)
        map_nbfix = jnp.array(map_nbfix)
        map_charge = jnp.array(map_charge)  
        
        ljforce = LennardJonesForce(
            r_switch,
            r_cut,
            map_lj,
            map_nbfix,
            colv_map,
            isSwitch=ifSwitch,
            isPBC=ifPBC,
            isNoCut=isNoCut,
        )
        ljenergy = ljforce.generate_get_energy()

        if nonbondedMethod is not app.PME:
            # do not use PME
            if nonbondedMethod in [app.CutoffPeriodic, app.CutoffNonPeriodic]:
                # use Reaction Field
                coulforce = CoulReactionFieldForce(r_cut, map_charge, colv_map, isPBC=ifPBC)
            if nonbondedMethod is app.NoCutoff:
                # use NoCutoff
                coulforce = CoulNoCutoffForce(map_charge, colv_map)
        else:
            coulforce = CoulombPMEForce(box, r_cut, self.ethresh, colv_map)

        coulenergy = coulforce.generate_get_energy()

        def potential_fn(positions, box, pairs, params):

            ljE = ljenergy(
                positions,
                box,
                pairs,
                params["epsilon"],
                params["sigma"],
                params["epsfix"],
                params["sigfix"],
                mscales_lj
            )
            coulE = coulenergy(positions, box, pairs, params["charge"], mscales_coul)

            return ljE + coulE

        self._jaxPotential = potential_fn
=======
        # PME Settings
        if nonbondedMethod is app.PME:
            a, b, c = system.getDefaultPeriodicBoxVectors()
            box = jnp.array([a._value, b._value, c._value])
            self.ethresh = args.get("ethresh", 1e-6)
            self.coeff_method = args.get("PmeCoeffMethod", "openmm")
            self.fourier_spacing = args.get("PmeSpacing", 0.1)
            kappa, K1, K2, K3 = setup_ewald_parameters(
                r_cut,
                self.ethresh,
                box,
                self.fourier_spacing,
                self.coeff_method
            )

        map_lj = jnp.array(map_lj)
        map_nbfix = jnp.array(map_nbfix)
        map_charge = jnp.array(map_charge)

        # Free Energy Settings #
        isFreeEnergy = args.get("isFreeEnergy", False)
        if isFreeEnergy:
            vdwLambda = args.get("vdwLambda", 0.0)
            coulLambda = args.get("coulLambda", 0.0)
            ifStateA = args.get("ifStateA", True)

            # soft-cores
            vdwSoftCore = args.get("vdwSoftCore", False)
            coulSoftCore = args.get("coulSoftCore", False)
            scAlpha = args.get("scAlpha", 0.0)
            scSigma = args.get("scSigma", 0.0)

            # couple
            coupleIndex = args.get("coupleIndex", [])
            if len(coupleIndex) > 0:
                coupleMask = [False for _ in range(len(data.atoms))]
                for atomIndex in coupleIndex:
                    coupleMask[atomIndex] = True
                coupleMask = jnp.array(coupleMask, dtype=bool)
            else:
                coupleMask = None

        if not isFreeEnergy:
            ljforce = LennardJonesForce(
                r_switch,
                r_cut,
                map_lj,
                map_nbfix,
                colv_map,
                isSwitch=ifSwitch,
                isPBC=ifPBC,
                isNoCut=isNoCut
            )
        else:
            ljforce = LennardJonesFreeEnergyForce(
                r_switch,
                r_cut,
                map_lj,
                map_nbfix,
                colv_map,
                isSwitch=ifSwitch,
                isPBC=ifPBC,
                isNoCut=isNoCut,
                feLambda=vdwLambda,
                coupleMask=coupleMask,
                useSoftCore=vdwSoftCore,
                ifStateA=ifStateA,
                sc_alpha=scAlpha,
                sc_sigma=scSigma
            )

        ljenergy = ljforce.generate_get_energy()

        # dispersion correction
        useDispersionCorrection = args.get("useDispersionCorrection", False)
        if useDispersionCorrection:
            numTypes = len(self.types)
            countVec = np.zeros(numTypes, dtype=int)
            countMat = np.zeros((numTypes, numTypes), dtype=int)
            types, count = np.unique(map_lj, return_counts=True)

            for typ, cnt in zip(types, count):
                countVec[typ] += cnt
            for i in range(numTypes):
                for j in range(i, numTypes):
                    if i != j:
                        countMat[i, j] = countVec[i] * countVec[j]
                    else:
                        countMat[i, i] = countVec[i] * (countVec[i] - 1) // 2
            assert np.sum(countMat) == len(map_lj) * (len(map_lj) - 1) // 2

            colv_pairs = np.argwhere(np.logical_and(colv_map > 0, colv_map <= 3))
            for pair in colv_pairs:
                if pair[0] <= pair[1]:
                    tmp = (map_lj[pair[0]], map_lj[pair[1]])
                    t1, t2 = min(tmp), max(tmp)
                    countMat[t1, t2] -= 1

            if not isFreeEnergy:
                ljDispCorrForce = LennardJonesLongRangeForce(
                    r_cut,
                    map_lj,
                    map_nbfix,
                    countMat
                )
            else:
                ljDispCorrForce = LennardJonesLongRangeFreeEnergyForce(
                    r_cut,
                    map_lj,
                    map_nbfix,
                    countMat,
                    vdwLambda,
                    ifStateA,
                    coupleMask
                )
            ljDispEnergyFn = ljDispCorrForce.generate_get_energy()
        
        if not isFreeEnergy:
            if nonbondedMethod is not app.PME:
                # do not use PME
                if nonbondedMethod in [app.CutoffPeriodic, app.CutoffNonPeriodic]:
                    # use Reaction Field
                    coulforce = CoulReactionFieldForce(r_cut, map_charge, colv_map, isPBC=ifPBC)
                if nonbondedMethod is app.NoCutoff:
                    # use NoCutoff
                    coulforce = CoulNoCutoffForce(map_charge, colv_map)
            else:
                coulforce = CoulombPMEForce(r_cut, map_charge, colv_map, kappa, (K1, K2, K3))
        else:
            assert nonbondedMethod is app.PME, "Only PME is supported in free energy calculations"
            coulforce = CoulombPMEFreeEnergyForce(
                r_cut,
                map_charge,
                colv_map,
                kappa,
                (K1, K2, K3),
                coulLambda,
                ifStateA=ifStateA,
                coupleMask=coupleMask,
                useSoftCore=coulSoftCore,
                sc_alpha=scAlpha,
                sc_sigma=scSigma
            )

        coulenergy = coulforce.generate_get_energy()

        if not isFreeEnergy:
            def potential_fn(positions, box, pairs, params):

                # check whether args passed into potential_fn are jnp.array and differentiable
                # note this check will be optimized away by jit
                # it is jit-compatiable
                isinstance_jnp(positions, box, params)

                ljE = ljenergy(
                    positions,
                    box,
                    pairs,
                    params["epsilon"],
                    params["sigma"],
                    params["epsfix"],
                    params["sigfix"],
                    mscales_lj
                )
                coulE = coulenergy(
                    positions, 
                    box, 
                    pairs, 
                    params["charge"], 
                    mscales_coul
                )

                if useDispersionCorrection:
                    ljDispEnergy = ljDispEnergyFn(
                        box, 
                        params['epsilon'], 
                        params['sigma'], 
                        params['epsfix'], 
                        params['sigfix']
                    )

                    return ljE + coulE + ljDispEnergy
                else:    
                    return ljE + coulE

            self._jaxPotential = potential_fn
        else:
            # Free Energy
            @jit_condition()
            def potential_fn(positions, box, pairs, params, vdwLambda, coulLambda):
                ljE = ljenergy(
                    positions,
                    box,
                    pairs,
                    params["epsilon"],
                    params["sigma"],
                    params["epsfix"],
                    params["sigfix"],
                    mscales_lj,
                    vdwLambda
                )
                coulE = coulenergy(
                    positions, 
                    box, 
                    pairs, 
                    params["charge"], 
                    mscales_coul,
                    coulLambda
                )

                if useDispersionCorrection:
                    ljDispEnergy = ljDispEnergyFn(
                        box, 
                        params['epsilon'], 
                        params['sigma'], 
                        params['epsfix'], 
                        params['sigfix'],
                        vdwLambda
                    )
                    return ljE + coulE + ljDispEnergy
                else:    
                    return ljE + coulE

            self._jaxPotential = potential_fn
>>>>>>> feeb13c2

    def getJaxPotential(self):
        return self._jaxPotential

    def renderXML(self):
        
        # <NonbondedForce>
        finfo = XMLNodeInfo('NonbondedForce')
        finfo.addAttribute('coulomb14scale', str(self.coulomb14scale))
        finfo.addAttribute('lj14scale', str(self.lj14scale))
        
        for atom in range(self.n_atoms):
            info = {'type': self.types[atom], 'charge': self.params['charge'][atom], 'sigma': self.params['sigma'][atom], 'epsilon': self.params['epsilon'][atom]}
            finfo.addElement('Atom', info)
            
        return finfo


app.forcefield.parsers["NonbondedForce"] = NonbondJaxGenerator.parseElement
<<<<<<< HEAD
=======

>>>>>>> feeb13c2


class Hamiltonian(app.forcefield.ForceField):
    def __init__(self, *xmlnames):
        super().__init__(*xmlnames)
        # add a function to parse AtomTypes and Residues information
        self._atomtypes = None
        self._residues = None
        self._potentials = []

    def createPotential(
        self,
        topology,
        nonbondedMethod=app.NoCutoff,
        nonbondedCutoff=1.0 * unit.nanometer,
        **args
    ):
        system = self.createSystem(
            topology,
            nonbondedMethod=nonbondedMethod,
            nonbondedCutoff=nonbondedCutoff,
            **args
        )
        # load_constraints_from_system_if_needed
        # create potentials
        for generator in self._forces:
            try:
                potentialImpl = generator.getJaxPotential()
                self._potentials.append(potentialImpl)
<<<<<<< HEAD
            except:
=======
            except Exception as e:
                print(e)
>>>>>>> feeb13c2
                pass
        return [p for p in self._potentials]

    def render(self, filename):
        root = ET.Element("ForceField")
        forceInfos = [g.renderXML() for g in self._forces]
        for finfo in forceInfos:
            # create xml nodes
            if finfo is not None:
                node = ET.SubElement(root, finfo.name)
                for key in finfo.attributes.keys():
                    node.set(key, finfo.attributes[key])
                for elem in finfo.elements:
                    subnode = ET.SubElement(node, elem.name)
                    for key in elem.attributes.keys():
                        subnode.set(key, elem.attributes[key])

        tree = ET.ElementTree(root)
<<<<<<< HEAD
        tree.write(filename)


if __name__ == "__main__":
    H = Hamiltonian("forcefield.xml")
    generator = H.getGenerators()[0]
    app.Topology.loadBondDefinitions("residues.xml")
    pdb = app.PDBFile("../water1024.pdb")
    rc = 4.0
    potentials = H.createPotential(pdb.topology, nonbondedCutoff=rc * unit.angstrom)
    pot_disp = potentials[0]

    positions = jnp.array(pdb.positions._value) * 10
    a, b, c = pdb.topology.getPeriodicBoxVectors()
    box = jnp.array([a._value, b._value, c._value]) * 10

    # neighbor list
    displacement_fn, shift_fn = space.periodic_general(
        box, fractional_coordinates=False
    )
    neighbor_list_fn = partition.neighbor_list(
        displacement_fn, box, rc, 0, format=partition.OrderedSparse
    )
    nbr = neighbor_list_fn.allocate(positions)
    pairs = nbr.idx.T

    param_grad = grad(pot_disp, argnums=3)(positions, box, pairs, generator.params)
    print(param_grad)
=======
        tree.write(filename)
>>>>>>> feeb13c2
<|MERGE_RESOLUTION|>--- conflicted
+++ resolved
@@ -1,26 +1,3 @@
-<<<<<<< HEAD
-#!/usr/bin/env python
-from copy import deepcopy
-import openmm as mm
-import openmm.app as app
-import openmm.unit as unit
-import openmm.app.element as elem
-import numpy as np
-import jax.numpy as jnp
-from collections import defaultdict
-import xml.etree.ElementTree as ET
-
-from sympy import content
-from .admp.disp_pme import ADMPDispPmeForce
-from .admp.multipole import convert_cart2harm, convert_harm2cart
-from .admp.pairwise import TT_damping_qq_c6_kernel, generate_pairwise_interaction
-from .admp.pairwise import slater_disp_damping_kernel, slater_sr_kernel, TT_damping_qq_kernel
-from .admp.pme import ADMPPmeForce
-from .admp.spatial import generate_construct_local_frames
-from .admp.recip import Ck_1, generate_pme_recip
-from .utils import jit_condition
-from .classical.intra import (
-=======
 import sys
 import linecache
 import itertools
@@ -47,25 +24,10 @@
 )
 from dmff.admp.pme import ADMPPmeForce, setup_ewald_parameters
 from dmff.classical.intra import (
->>>>>>> feeb13c2
     HarmonicBondJaxForce,
     HarmonicAngleJaxForce,
     PeriodicTorsionJaxForce,
 )
-<<<<<<< HEAD
-from jax_md import space, partition
-from jax import grad, vmap
-import linecache
-import itertools
-from .classical.inter import (
-    CoulombPMEForce,
-    LennardJonesForce,
-    CoulNoCutoffForce,
-    CoulReactionFieldForce,
-)
-
-import sys
-=======
 from dmff.classical.inter import (
     LennardJonesForce,
     LennardJonesLongRangeForce,
@@ -79,7 +41,6 @@
     CoulombPMEFreeEnergyForce
 )
 from dmff.utils import jit_condition, isinstance_jnp
->>>>>>> feeb13c2
 
 
 class XMLNodeInfo:
@@ -95,13 +56,10 @@
                 return str(value)
             else:
                 return str(value[0])
-<<<<<<< HEAD
-=======
         elif isinstance(value, list):
             return value[0]  # strip [] of value
         else:
             return str(value)
->>>>>>> feeb13c2
 
     class XMLElementInfo:
         
@@ -118,10 +76,6 @@
         def __getitem__(self, name):
             return self.attributes[name]
 
-<<<<<<< HEAD
-
-=======
->>>>>>> feeb13c2
     def __init__(self, name):
         self.name = name
         self.attributes = {}
@@ -137,20 +91,12 @@
     def addAttribute(self, key, value):
         self.attributes[key] = XMLNodeInfo.to_str(value)
 
-<<<<<<< HEAD
-
-=======
->>>>>>> feeb13c2
     def addElement(self, name, info):
         element = self.XMLElementInfo(name)
         for k, v in info.items():
             element.addAttribute(k, v)
         self.elements.append(element)
 
-<<<<<<< HEAD
-
-=======
->>>>>>> feeb13c2
     def modResidue(self, residue, atom, key, value):
         pass
 
@@ -160,10 +106,7 @@
         right = f'<\\{self.name}>'
         content = '\n\t'.join([repr(e) for e in self.elements])
         return left + content + '\n' + right
-<<<<<<< HEAD
-=======
-
->>>>>>> feeb13c2
+
 
 
 def get_line_context(file_path, line_number):
@@ -200,7 +143,7 @@
                 break
     return typetxt
 
-<<<<<<< HEAD
+
 class ADMPDispGenerator:
     def __init__(self, hamiltonian):
         self.ff = hamiltonian
@@ -260,68 +203,6 @@
         # build covalent map
         covalent_map = build_covalent_map(data, 6)
 
-=======
-
-class ADMPDispGenerator:
-    def __init__(self, hamiltonian):
-        self.ff = hamiltonian
-        self.params = {"A": [], "B": [], "Q": [], "C6": [], "C8": [], "C10": []}
-        self._jaxPotential = None
-        self.types = []
-        self.ethresh = 5e-4
-        self.pmax = 10
-
-    def registerAtomType(self, atom):
-        self.types.append(atom["type"])
-        self.params["A"].append(float(atom["A"]))
-        self.params["B"].append(float(atom["B"]))
-        self.params["Q"].append(float(atom["Q"]))
-        self.params["C6"].append(float(atom["C6"]))
-        self.params["C8"].append(float(atom["C8"]))
-        self.params["C10"].append(float(atom["C10"]))
-
-    @staticmethod
-    def parseElement(element, hamiltonian):
-        generator = ADMPDispGenerator(hamiltonian)
-        hamiltonian.registerGenerator(generator)
-        # covalent scales
-        mScales = []
-        for i in range(2, 7):
-            mScales.append(float(element.attrib["mScale1%d" % i]))
-        mScales.append(1.0)
-        generator.params["mScales"] = mScales
-        for atomtype in element.findall("Atom"):
-            generator.registerAtomType(atomtype.attrib)
-        # jax it!
-        for k in generator.params.keys():
-            generator.params[k] = jnp.array(generator.params[k])
-        generator.types = np.array(generator.types)
-
-    def createForce(self, system, data, nonbondedMethod, nonbondedCutoff, args):
-
-        methodMap = {
-            app.CutoffPeriodic: "CutoffPeriodic",
-            app.NoCutoff: "NoCutoff",
-            app.PME: "PME",
-        }
-        if nonbondedMethod not in methodMap:
-            raise ValueError("Illegal nonbonded method for ADMPDispForce")
-        if nonbondedMethod is app.CutoffPeriodic:
-            self.lpme = False
-        else:
-            self.lpme = True
-
-        n_atoms = len(data.atoms)
-        # build index map
-        map_atomtype = np.zeros(n_atoms, dtype=int)
-        for i in range(n_atoms):
-            atype = data.atomType[data.atoms[i]]
-            map_atomtype[i] = np.where(self.types == atype)[0][0]
-        self.map_atomtype = map_atomtype
-        # build covalent map
-        covalent_map = build_covalent_map(data, 6)
-
->>>>>>> feeb13c2
         # here box is only used to setup ewald parameters, no need to be differentiable
         a, b, c = system.getDefaultPeriodicBoxVectors()
         box = jnp.array([a._value, b._value, c._value]) * 10
@@ -331,53 +212,6 @@
         # get calculator
         if "ethresh" in args:
             self.ethresh = args["ethresh"]
-<<<<<<< HEAD
-
-        Force_DispPME = ADMPDispPmeForce(box, covalent_map, rc, self.ethresh,
-                                         self.pmax, lpme=self.lpme)
-        self.disp_pme_force = Force_DispPME
-        pot_fn_lr = Force_DispPME.get_energy
-        pot_fn_sr = generate_pairwise_interaction(
-            TT_damping_qq_c6_kernel, covalent_map, static_args={}
-        )
-
-        def potential_fn(positions, box, pairs, params):
-            mScales = params["mScales"]
-            a_list = (
-                params["A"][map_atomtype] / 2625.5
-            )  # kj/mol to au, as expected by TT_damping kernel
-            b_list = params["B"][map_atomtype] * 0.0529177249  # nm^-1 to au
-            q_list = params["Q"][map_atomtype]
-            c6_list = jnp.sqrt(params["C6"][map_atomtype] * 1e6)
-            c8_list = jnp.sqrt(params["C8"][map_atomtype] * 1e8)
-            c10_list = jnp.sqrt(params["C10"][map_atomtype] * 1e10)
-            c_list = jnp.vstack((c6_list, c8_list, c10_list))
-
-            E_sr = pot_fn_sr(
-                positions, box, pairs, mScales, a_list, b_list, q_list, c_list[0]
-            )
-            E_lr = pot_fn_lr(positions, box, pairs, c_list.T, mScales)
-            return E_sr - E_lr
-
-        self._jaxPotential = potential_fn
-        # self._top_data = data
-
-    def getJaxPotential(self):
-        return self._jaxPotential
-
-    def renderXML(self):
-        # generate xml force field file
-        pass
-
-# register all parsers
-app.forcefield.parsers["ADMPDispForce"] = ADMPDispGenerator.parseElement
-
-
-class ADMPDispPmeGenerator:
-    r'''
-    This one computes the undamped C6/C8/C10 interactions
-    math:`u = \sum_{ij} c6/r^6 + c8/r^8 + c10/r^10 $$`
-=======
 
         Force_DispPME = ADMPDispPmeForce(box, covalent_map, rc, self.ethresh,
                                          self.pmax, lpme=self.lpme)
@@ -434,7 +268,6 @@
     r'''
     This one computes the undamped C6/C8/C10 interactions
     u = \sum_{ij} c6/r^6 + c8/r^8 + c10/r^10
->>>>>>> feeb13c2
     '''
 
     def __init__(self, hamiltonian):
@@ -680,7 +513,6 @@
             c10_list = jnp.sqrt(params["C10"][map_atomtype] * 1e10)
             E_sr = pot_fn_sr(positions, box, pairs, mScales, b_list, c6_list, c8_list, c10_list)
             return E_sr
-<<<<<<< HEAD
 
         self._jaxPotential = potential_fn
         # self._top_data = data
@@ -694,21 +526,6 @@
 
 app.forcefield.parsers["SlaterDampingForce"] = SlaterDampingGenerator.parseElement
 
-=======
-
-        self._jaxPotential = potential_fn
-        # self._top_data = data
-    
-    def getJaxPotential(self):
-        return self._jaxPotential
-
-    def renderXML(self):
-        # generate xml force field file
-        pass
-
-app.forcefield.parsers["SlaterDampingForce"] = SlaterDampingGenerator.parseElement
-
->>>>>>> feeb13c2
 
 class SlaterExGenerator:
     r'''
@@ -850,10 +667,7 @@
         self._jaxPotential = None
         self.types = []
         self.ethresh = 5e-4
-<<<<<<< HEAD
-=======
         self.step_pol = None
->>>>>>> feeb13c2
         self.lpol = False
         self.ref_dip = ""
 
@@ -874,11 +688,7 @@
     @staticmethod
     def parseElement(element, hamiltonian):
 
-<<<<<<< HEAD
-        """ parse admp related parameters in XML file
-=======
         r""" parse admp related parameters in XML file
->>>>>>> feeb13c2
         
             example:
             
@@ -1244,11 +1054,8 @@
 
         if "ethresh" in args:
             self.ethresh = args["ethresh"]
-<<<<<<< HEAD
-=======
         if "step_pol" in args:
             self.step_pol = args["step_pol"]
->>>>>>> feeb13c2
 
         pme_force = ADMPPmeForce(
             box,
@@ -1259,12 +1066,8 @@
             self.ethresh,
             self.lmax,
             self.lpol,
-<<<<<<< HEAD
-            lpme=self.lpme
-=======
             self.lpme,
             self.step_pol
->>>>>>> feeb13c2
         )
         self.pme_force = pme_force
 
@@ -1299,10 +1102,6 @@
         return self._jaxPotential
 
     def renderXML(self):
-<<<<<<< HEAD
-        
-=======
->>>>>>> feeb13c2
         # <ADMPPmeForce>
         
         finfo = XMLNodeInfo('ADMPPmeForce')
@@ -1361,10 +1160,7 @@
 
     @staticmethod
     def parseElement(element, hamiltonian):
-<<<<<<< HEAD
-=======
-
->>>>>>> feeb13c2
+
         r"""parse <HarmonicBondForce> section in XML file
         
             example: 
@@ -1375,17 +1171,12 @@
               <\HarmonicBondForce>
         
         """
-<<<<<<< HEAD
-        generator = HarmonicBondJaxGenerator(hamiltonian)
-        hamiltonian.registerGenerator(generator)
-=======
         existing = [f for f in hamiltonian._forces if isinstance(f, HarmonicBondJaxGenerator)]
         if len(existing) == 0:
             generator = HarmonicBondJaxGenerator(hamiltonian)
             hamiltonian.registerGenerator(generator)
         else:
             generator = existing[0]
->>>>>>> feeb13c2
         for bondtype in element.findall("Bond"):
             generator.registerBondType(bondtype.attrib)
 
@@ -1444,10 +1235,6 @@
                 binfo[key] = "%.8f"%self.params[key][ntype]
             finfo.addElement("Bond", binfo)
         return finfo
-<<<<<<< HEAD
-
-=======
->>>>>>> feeb13c2
 
 
 # register all parsers
@@ -1480,13 +1267,8 @@
         """
         generator = HarmonicAngleJaxGenerator(hamiltonian)
         hamiltonian.registerGenerator(generator)
-<<<<<<< HEAD
-        for bondtype in element.findall("Angle"):
-            generator.registerAngleType(bondtype.attrib)
-=======
         for angletype in element.findall("Angle"):
             generator.registerAngleType(angletype.attrib)
->>>>>>> feeb13c2
 
     def createForce(self, system, data, nonbondedMethod, nonbondedCutoff, args):
 
@@ -1553,10 +1335,7 @@
 app.forcefield.parsers["HarmonicAngleForce"] = HarmonicAngleJaxGenerator.parseElement
 
 
-<<<<<<< HEAD
-=======
-
->>>>>>> feeb13c2
+
 def _matchImproper(data, torsion, generator):
     type1 = data.atomType[data.atoms[torsion[0]]]
     type2 = data.atomType[data.atoms[torsion[1]]]
@@ -1765,11 +1544,7 @@
             
               <PeriodicTorsionForce ordering="amber">
                 <Proper type1="" type2="c" type3="c" type4="" periodicity1="2" phase1="3.141592653589793" k1="1.2552"/>
-<<<<<<< HEAD
-                <Proper type1="" type2="c" type3="c1" type4="" periodicity1="2" phase1="3.141592653589793" k1="0.0"/>
-=======
                 <Improper type1="" type2="c" type3="c1" type4="" periodicity1="2" phase1="3.141592653589793" k1="0.0"/>
->>>>>>> feeb13c2
             </PeriodicTorsionForce>
 
         """
@@ -2105,10 +1880,6 @@
         return self._jaxPotential
 
     def renderXML(self):
-<<<<<<< HEAD
-        # generate xml force field file
-        pass
-=======
         params = self.params
         # generate xml force field file
         finfo = XMLNodeInfo('PeriodicTorsionForce')
@@ -2156,7 +1927,6 @@
             )
             
         return finfo
->>>>>>> feeb13c2
 
 
 app.forcefield.parsers[
@@ -2173,10 +1943,6 @@
         self.ff = hamiltionian
         self.coulomb14scale = coulomb14scale
         self.lj14scale = lj14scale
-<<<<<<< HEAD
-        # self.useDispersionCorrection = useDispersionCorrection
-=======
->>>>>>> feeb13c2
         # self.params = app.ForceField._AtomTypeParameters(hamiltionian, 'NonbondedForce', 'Atom', ('charge', 'sigma', 'epsilon'))
         self.params = {
             "sigma": [],
@@ -2190,11 +1956,6 @@
         self.types = []
         self.useAttributeFromResidue = []
 
-<<<<<<< HEAD
-        # pre-configure constants
-        self.ethresh = 5e-4
-=======
->>>>>>> feeb13c2
 
     def registerAtom(self, atom):
         # use types in nb cards or resname+atomname in residue cards
@@ -2219,11 +1980,6 @@
         """
         existing = [f for f in ff._forces if isinstance(f, NonbondJaxGenerator)]
 
-<<<<<<< HEAD
-        # TODO: useDispersionCorrection
-
-=======
->>>>>>> feeb13c2
         if len(existing) == 0:
             generator = NonbondJaxGenerator(
                 ff,
@@ -2235,23 +1991,10 @@
         else:
             generator = existing[0]
 
-<<<<<<< HEAD
-            # if (abs(generator.coulomb14scale - float(element.attrib['coulomb14scale'])) > NonbondedGenerator.SCALETOL
-            #     or abs(generator.lj14scale - float(element.attrib['lj14scale'])) > NonbondedGenerator.SCALETOL
-            # ):
-            #     raise ValueError('Found multiple NonbondedForce tags with different 1-4 scales')
-            # if (
-            #         generator.useDispersionCorrection is not None
-            #         and useDispersionCorrection is not None
-            #         and generator.useDispersionCorrection != useDispersionCorrection
-            # ):
-            #     raise ValueError('Found multiple NonbondedForce tags with different useDispersionCorrection settings.')
-=======
             if (abs(generator.coulomb14scale - float(element.attrib['coulomb14scale'])) > NonbondJaxGenerator.SCALETOL
                 or abs(generator.lj14scale - float(element.attrib['lj14scale'])) > NonbondJaxGenerator.SCALETOL
             ):
                 raise ValueError('Found multiple NonbondedForce tags with different 1-4 scales')
->>>>>>> feeb13c2
         excludedParams = [
             node.attrib["name"] for node in element.findall("UseAttributeFromResidue")
         ]
@@ -2269,10 +2012,6 @@
         generator.types = np.array(generator.types)
 
     def createForce(self, system, data, nonbondedMethod, nonbondedCutoff, args):
-<<<<<<< HEAD
-
-=======
->>>>>>> feeb13c2
         methodMap = {
             app.NoCutoff: "NoCutoff",
             app.CutoffPeriodic: "CutoffPeriodic",
@@ -2285,13 +2024,6 @@
         if nonbondedMethod is app.NoCutoff:
             isNoCut = True
 
-<<<<<<< HEAD
-        # here box is only used to setup ewald parameters, no need to be differentiable
-        a, b, c = system.getDefaultPeriodicBoxVectors()
-        box = jnp.array([a._value, b._value, c._value]) * 10
-
-=======
->>>>>>> feeb13c2
         # Jax prms!
         for k in self.params.keys():
             self.params[k] = jnp.array(self.params[k])
@@ -2301,10 +2033,6 @@
         mscales_lj = jnp.array([0.0, 0.0, 0.0, 1.0, 1.0, 1.0])  # mscale for LJ
         mscales_lj = mscales_lj.at[2].set(self.params["lj14scale"][0])
 
-<<<<<<< HEAD
-
-=======
->>>>>>> feeb13c2
         # Coulomb: only support PME for now
         # set PBC
         if nonbondedMethod not in [app.NoCutoff, app.CutoffNonPeriodic]:
@@ -2326,11 +2054,7 @@
                 raise mm.OpenMMException(
                     "AtomType of %s mismatched in NonbondedForce" % (str(atom))
                 )
-<<<<<<< HEAD
-        map_lj = np.array(map_lj, dtype=int)
-=======
         map_lj = jnp.array(map_lj, dtype=int)
->>>>>>> feeb13c2
 
         self.ifChargeFromResidue = False
         if "charge" in self.useAttributeFromResidue:
@@ -2356,14 +2080,8 @@
         else:
             map_charge = map_lj
 
-<<<<<<< HEAD
-        # nbfix!
-        map_nbfix = []
-        # implement it later
-=======
         # TODO: implement NBFIX
         map_nbfix = []
->>>>>>> feeb13c2
         map_nbfix = np.array(map_nbfix, dtype=int).reshape((-1, 2))
         
 
@@ -2385,54 +2103,6 @@
             r_switch = r_cut
             ifSwitch = False
         
-<<<<<<< HEAD
-        map_lj = jnp.array(map_lj)
-        map_nbfix = jnp.array(map_nbfix)
-        map_charge = jnp.array(map_charge)  
-        
-        ljforce = LennardJonesForce(
-            r_switch,
-            r_cut,
-            map_lj,
-            map_nbfix,
-            colv_map,
-            isSwitch=ifSwitch,
-            isPBC=ifPBC,
-            isNoCut=isNoCut,
-        )
-        ljenergy = ljforce.generate_get_energy()
-
-        if nonbondedMethod is not app.PME:
-            # do not use PME
-            if nonbondedMethod in [app.CutoffPeriodic, app.CutoffNonPeriodic]:
-                # use Reaction Field
-                coulforce = CoulReactionFieldForce(r_cut, map_charge, colv_map, isPBC=ifPBC)
-            if nonbondedMethod is app.NoCutoff:
-                # use NoCutoff
-                coulforce = CoulNoCutoffForce(map_charge, colv_map)
-        else:
-            coulforce = CoulombPMEForce(box, r_cut, self.ethresh, colv_map)
-
-        coulenergy = coulforce.generate_get_energy()
-
-        def potential_fn(positions, box, pairs, params):
-
-            ljE = ljenergy(
-                positions,
-                box,
-                pairs,
-                params["epsilon"],
-                params["sigma"],
-                params["epsfix"],
-                params["sigfix"],
-                mscales_lj
-            )
-            coulE = coulenergy(positions, box, pairs, params["charge"], mscales_coul)
-
-            return ljE + coulE
-
-        self._jaxPotential = potential_fn
-=======
         # PME Settings
         if nonbondedMethod is app.PME:
             a, b, c = system.getDefaultPeriodicBoxVectors()
@@ -2657,7 +2327,6 @@
                     return ljE + coulE
 
             self._jaxPotential = potential_fn
->>>>>>> feeb13c2
 
     def getJaxPotential(self):
         return self._jaxPotential
@@ -2677,10 +2346,7 @@
 
 
 app.forcefield.parsers["NonbondedForce"] = NonbondJaxGenerator.parseElement
-<<<<<<< HEAD
-=======
-
->>>>>>> feeb13c2
+
 
 
 class Hamiltonian(app.forcefield.ForceField):
@@ -2710,12 +2376,8 @@
             try:
                 potentialImpl = generator.getJaxPotential()
                 self._potentials.append(potentialImpl)
-<<<<<<< HEAD
-            except:
-=======
             except Exception as e:
                 print(e)
->>>>>>> feeb13c2
                 pass
         return [p for p in self._potentials]
 
@@ -2734,35 +2396,4 @@
                         subnode.set(key, elem.attributes[key])
 
         tree = ET.ElementTree(root)
-<<<<<<< HEAD
-        tree.write(filename)
-
-
-if __name__ == "__main__":
-    H = Hamiltonian("forcefield.xml")
-    generator = H.getGenerators()[0]
-    app.Topology.loadBondDefinitions("residues.xml")
-    pdb = app.PDBFile("../water1024.pdb")
-    rc = 4.0
-    potentials = H.createPotential(pdb.topology, nonbondedCutoff=rc * unit.angstrom)
-    pot_disp = potentials[0]
-
-    positions = jnp.array(pdb.positions._value) * 10
-    a, b, c = pdb.topology.getPeriodicBoxVectors()
-    box = jnp.array([a._value, b._value, c._value]) * 10
-
-    # neighbor list
-    displacement_fn, shift_fn = space.periodic_general(
-        box, fractional_coordinates=False
-    )
-    neighbor_list_fn = partition.neighbor_list(
-        displacement_fn, box, rc, 0, format=partition.OrderedSparse
-    )
-    nbr = neighbor_list_fn.allocate(positions)
-    pairs = nbr.idx.T
-
-    param_grad = grad(pot_disp, argnums=3)(positions, box, pairs, generator.params)
-    print(param_grad)
-=======
-        tree.write(filename)
->>>>>>> feeb13c2
+        tree.write(filename)