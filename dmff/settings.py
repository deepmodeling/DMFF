--- conflicted
+++ resolved
@@ -1,10 +1,6 @@
 from jax.config import config
 
-<<<<<<< HEAD
-PRECISION = 'float'  # 'double'
-=======
 PRECISION = 'double'  # 'double'
->>>>>>> 4b8f3e9a
 
 DO_JIT = True
 
